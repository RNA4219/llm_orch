--- conflicted
+++ resolved
@@ -51,11 +51,7 @@
     assert "beta" in str(excinfo.value)
 
 
-<<<<<<< HEAD
 def test_provider_registry_rejects_unknown_provider_type(tmp_path):
-=======
-def test_provider_registry_fails_for_unknown_type(tmp_path):
->>>>>>> dd7039da
     config_dir = tmp_path / "config"
     config_dir.mkdir()
     (config_dir / "providers.toml").write_text(
@@ -78,7 +74,6 @@
 routes:
   task-a:
     primary: alpha
-<<<<<<< HEAD
 """,
         encoding="utf-8",
     )
@@ -89,20 +84,4 @@
 
     message = str(excinfo.value)
     assert "alpha" in message
-    assert "unknown" in message
-=======
-    fallback: []
-""",
-        encoding="utf-8",
-    )
-
-    loaded = load_config(str(config_dir))
-
-    from src.orch.providers import ProviderRegistry
-
-    with pytest.raises(ValueError) as excinfo:
-        ProviderRegistry(loaded.providers)
-
-    assert "unknown" in str(excinfo.value)
-    assert "alpha" in str(excinfo.value)
->>>>>>> dd7039da
+    assert "unknown" in message