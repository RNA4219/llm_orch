import os
from dataclasses import dataclass
from typing import Dict, Any
import tomllib
import yaml

@dataclass
class ProviderDef:
    name: str
    type: str
    base_url: str
    model: str
    auth_env: str | None
    rpm: int
    concurrency: int

@dataclass
class RouterDefaults:
    temperature: float
    max_tokens: int
    task_header: str
    task_header_value: str | None = None

@dataclass
class RouteDef:
    primary: str
    fallback: list[str]

@dataclass
class RouterConfig:
    defaults: RouterDefaults
    routes: Dict[str, RouteDef]

@dataclass
class LoadedConfig:
    providers: Dict[str, ProviderDef]
    router: RouterConfig

def load_config(config_dir: str, use_dummy: bool=False) -> LoadedConfig:
    prov_path = os.path.join(config_dir, "providers.dummy.toml" if use_dummy else "providers.toml")
    with open(prov_path, "rb") as f:
        prov_data = tomllib.load(f)
    providers: Dict[str, ProviderDef] = {}
    for name, d in prov_data.items():
        providers[name] = ProviderDef(
            name=name,
            type=d.get("type", "openai"),
            base_url=d.get("base_url", ""),
            model=d.get("model", ""),
            auth_env=d.get("auth_env"),
            rpm=int(d.get("rpm", 60)),
            concurrency=int(d.get("concurrency", 4)),
        )
    with open(os.path.join(config_dir, "router.yaml"), "r", encoding="utf-8") as f:
        rdata = yaml.safe_load(f)
    defs = rdata.get("defaults", {})
    routes_cfg = {}
    for k, v in rdata.get("routes", {}).items():
        fallback_raw = v.get("fallback")
        if fallback_raw is None:
            fallback_list: list[str] = []
        elif isinstance(fallback_raw, list):
            fallback_list = [str(item) for item in fallback_raw]
        else:
            fallback_list = [str(fallback_raw)]
        routes_cfg[k] = RouteDef(primary=v["primary"], fallback=fallback_list)
    router = RouterConfig(
        defaults=RouterDefaults(
            temperature=float(defs.get("temperature", 0.2)),
            max_tokens=int(defs.get("max_tokens", 2048)),
            task_header=str(defs.get("task_header", "x-orch-task-kind")),
            task_header_value=None
        ),
        routes=routes_cfg
    )
    for route_name, route in routes_cfg.items():
        referenced = [route.primary, *route.fallback]
        for provider_name in referenced:
            if provider_name not in providers:
                raise ValueError(
                    f"Route '{route_name}' references undefined provider '{provider_name}'"
                )
    return LoadedConfig(providers=providers, router=router)

class RoutePlanner:
    def __init__(self, cfg: RouterConfig, providers: Dict[str, ProviderDef]):
        self.cfg = cfg
        self.providers = providers

    def plan(self, task: str) -> RouteDef:
<<<<<<< HEAD
        route = self.cfg.routes.get(task)
        if route is not None:
            return route
        default_route = self.cfg.routes.get("DEFAULT")
        if default_route is not None:
            return default_route
        raise ValueError(f"no route configured for task '{task}' and no DEFAULT route")
=======
        if task in self.cfg.routes:
            return self.cfg.routes[task]
        default_route = self.cfg.routes.get("DEFAULT")
        if default_route is not None:
            return default_route
        raise ValueError(f"route not found for task '{task}' and no DEFAULT route configured")
>>>>>>> 6eb49f48
<|MERGE_RESOLUTION|>--- conflicted
+++ resolved
@@ -88,19 +88,10 @@
         self.providers = providers
 
     def plan(self, task: str) -> RouteDef:
-<<<<<<< HEAD
         route = self.cfg.routes.get(task)
         if route is not None:
             return route
         default_route = self.cfg.routes.get("DEFAULT")
         if default_route is not None:
             return default_route
-        raise ValueError(f"no route configured for task '{task}' and no DEFAULT route")
-=======
-        if task in self.cfg.routes:
-            return self.cfg.routes[task]
-        default_route = self.cfg.routes.get("DEFAULT")
-        if default_route is not None:
-            return default_route
-        raise ValueError(f"route not found for task '{task}' and no DEFAULT route configured")
->>>>>>> 6eb49f48
+        raise ValueError(f"no route configured for task '{task}' and no DEFAULT route")