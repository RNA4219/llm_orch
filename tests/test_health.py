import importlib
import os
import sys
import textwrap
from pathlib import Path

import pytest
from fastapi import FastAPI
from fastapi.testclient import TestClient

os.environ.setdefault("ORCH_CONFIG_DIR", "config")


def load_app(dummy_env: str | None = None) -> FastAPI:
    module_name = "src.orch.server"
    sys.modules.pop(module_name, None)
    sys.modules.pop("src.orch", None)
    if dummy_env is None:
        os.environ.pop("ORCH_USE_DUMMY", None)
    else:
        os.environ["ORCH_USE_DUMMY"] = dummy_env
    project_root = Path(__file__).resolve().parents[1]
    if str(project_root) not in sys.path:
        sys.path.insert(0, str(project_root))
    importlib.invalidate_caches()
    module = importlib.import_module(module_name)
    return module.app


def test_health():
    c = TestClient(load_app())
    r = c.get("/healthz")
    assert r.status_code == 200
    assert r.json()["status"] == "ok"


def test_chat_dummy():
    # use dummy providers file for offline test
    c = TestClient(load_app("1"))
    r = c.post("/v1/chat/completions", json={
        "model":"dummy",
        "messages":[{"role":"user","content":"hi"}]
    })
    assert r.status_code == 200
    data = r.json()
    assert data["object"] == "chat.completion"
    assert data["choices"][0]["message"]["role"] == "assistant"


def test_dummy_env_true_variants() -> None:
    for value in ("true", "TRUE", "yes", "Yes"):
        c = TestClient(load_app(value))
        r = c.get("/healthz")
        assert r.status_code == 200


def test_load_app_truthy_regression() -> None:
    for value in ("true", "yes"):
        app = load_app(value)
        assert isinstance(app, FastAPI)


<<<<<<< HEAD
def test_load_app_with_undefined_provider(tmp_path: Path) -> None:
    config_dir = tmp_path
    (config_dir / "providers.toml").write_text(
        textwrap.dedent(
            """
            [known]
            type = "dummy"
            base_url = "http://example.test"
            model = "dummy"
            """
        ).strip()
        + "\n",
        encoding="utf-8",
    )
    (config_dir / "router.yaml").write_text(
        textwrap.dedent(
            """
            defaults: { temperature: 0.1, max_tokens: 1024, task_header: "x-orch-task-kind" }
            routes:
              DEFAULT: { primary: missing, fallback: [known] }
            """
        ).strip()
        + "\n",
        encoding="utf-8",
    )
    prev_dir = os.environ.get("ORCH_CONFIG_DIR")
    os.environ["ORCH_CONFIG_DIR"] = str(config_dir)
    try:
        with pytest.raises(ValueError, match="Route 'DEFAULT' references undefined provider 'missing'"):
            load_app()
    finally:
        if prev_dir is None:
            os.environ.pop("ORCH_CONFIG_DIR", None)
        else:
            os.environ["ORCH_CONFIG_DIR"] = prev_dir
=======
def test_missing_default_route_returns_400(tmp_path, monkeypatch) -> None:
    cfg_dir = tmp_path / "cfg"
    cfg_dir.mkdir()
    (cfg_dir / "providers.toml").write_text(
        """
[primary]
type = "dummy"
base_url = ""
model = "dummy"
auth_env = ""
rpm = 60
concurrency = 1
""".strip()
    )
    (cfg_dir / "router.yaml").write_text(
        """
defaults:
  temperature: 0.1
  max_tokens: 128
  task_header: x-orch-task-kind
routes:
  something:
    primary: primary
    fallback: []
""".strip()
    )

    monkeypatch.setenv("ORCH_CONFIG_DIR", str(cfg_dir))
    app = load_app()
    module = sys.modules["src.orch.server"]

    class StubMetrics:
        def __init__(self) -> None:
            self.records: list[dict[str, object]] = []

        async def write(self, record: dict[str, object]) -> None:
            self.records.append(record)

    stub = StubMetrics()
    module.metrics = stub  # type: ignore[assignment]
    client = TestClient(app)
    response = client.post(
        "/v1/chat/completions",
        headers={"x-orch-task-kind": "missing"},
        json={"model": "dummy", "messages": [{"role": "user", "content": "hi"}]},
    )

    assert response.status_code == 400
    assert "missing" in response.json()["detail"]
    assert stub.records
    assert stub.records[0]["ok"] is False
    assert stub.records[0]["status"] == 400
>>>>>>> 389700b1
<|MERGE_RESOLUTION|>--- conflicted
+++ resolved
@@ -60,7 +60,6 @@
         assert isinstance(app, FastAPI)
 
 
-<<<<<<< HEAD
 def test_load_app_with_undefined_provider(tmp_path: Path) -> None:
     config_dir = tmp_path
     (config_dir / "providers.toml").write_text(
@@ -96,7 +95,6 @@
             os.environ.pop("ORCH_CONFIG_DIR", None)
         else:
             os.environ["ORCH_CONFIG_DIR"] = prev_dir
-=======
 def test_missing_default_route_returns_400(tmp_path, monkeypatch) -> None:
     cfg_dir = tmp_path / "cfg"
     cfg_dir.mkdir()
@@ -148,5 +146,4 @@
     assert "missing" in response.json()["detail"]
     assert stub.records
     assert stub.records[0]["ok"] is False
-    assert stub.records[0]["status"] == 400
->>>>>>> 389700b1
+    assert stub.records[0]["status"] == 400