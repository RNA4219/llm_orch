import json
import os
import re
<<<<<<< HEAD
from pathlib import Path
from urllib.parse import urlparse, urlunparse
from typing import Any, Dict, List
=======
from dataclasses import dataclass
from urllib.parse import urlparse, urlunparse
from typing import Any, AsyncIterator, Dict, List
>>>>>>> 563f5db7

import httpx

# [ ] ollama移行完了
__path__ = [str(Path(__file__).with_suffix(""))]
from .router import ProviderDef
from .types import ProviderChatResponse


class UnsupportedContentBlockError(ValueError):
    """Raised when a request includes a content block unsupported by a provider."""


@dataclass(slots=True)
class ProviderStreamChunk:
    event_type: str
    index: int | None = None
    delta: dict[str, Any] | None = None
    finish_reason: str | None = None
    usage: dict[str, int] | None = None
    error: dict[str, Any] | None = None
    raw: dict[str, Any] | None = None

def _normalize_anthropic_tool(tool: dict[str, Any]) -> dict[str, Any]:
    tool_type = tool.get("type")
    if tool_type is None:
        return dict(tool)
    if tool_type != "function":
        raise ValueError("Anthropic tools only support OpenAI function tool definitions.")
    function = tool.get("function")
    if not isinstance(function, dict):
        raise ValueError("Anthropic function tools require a 'function' dictionary definition.")
    name = function.get("name")
    if not isinstance(name, str) or not name:
        raise ValueError("Anthropic tools require a non-empty function name.")
    description_field = function.get("description")
    if description_field is None:
        description_field = tool.get("description")
    if description_field is not None and not isinstance(description_field, str):
        raise ValueError("Anthropic tool descriptions must be strings when provided.")
    parameters = function.get("parameters")
    if parameters is None:
        input_schema: dict[str, Any] = {"type": "object", "properties": {}}
    else:
        if not isinstance(parameters, dict):
            raise ValueError("Anthropic tool parameters must be provided as dictionaries.")
        input_schema = parameters
    normalized: dict[str, Any] = {"name": name, "input_schema": input_schema}
    if description_field:
        normalized["description"] = description_field
    return normalized


def _normalize_anthropic_tools(tools: list[dict[str, Any]]) -> list[dict[str, Any]]:
    return [_normalize_anthropic_tool(tool) for tool in tools]


def _normalize_anthropic_tool_choice(
    tool_choice: dict[str, Any] | str,
) -> dict[str, Any] | str:
    if isinstance(tool_choice, str):
        return tool_choice
    choice_type = tool_choice.get("type")
    if choice_type != "function":
        return dict(tool_choice)
    function = tool_choice.get("function")
    if not isinstance(function, dict):
        raise ValueError("Anthropic function tool_choice requires a 'function' dictionary.")
    name = function.get("name")
    if not isinstance(name, str) or not name:
        raise ValueError("Anthropic tool_choice requires a non-empty function name.")
    return {"type": "tool", "name": name}


class BaseProvider:
    _RESERVED_OPTION_KEYS: frozenset[str] = frozenset(
        {
            "model",
            "messages",
            "temperature",
            "max_tokens",
            "tools",
            "tool_choice",
            "function_call",
            "stream",
        }
    )

    def __init__(self, defn: ProviderDef):
        self.defn = defn
        self.model = defn.model

    async def chat(
        self,
        model: str,
        messages: List[dict[str, Any]],
        temperature=0.2,
        max_tokens=2048,
        *,
        tools: list[dict[str, Any]] | None = None,
        tool_choice: dict[str, Any] | str | None = None,
        function_call: dict[str, Any] | str | None = None,
        top_p: float | None = None,
        frequency_penalty: float | None = None,
        presence_penalty: float | None = None,
        logit_bias: dict[str, float] | None = None,
        response_format: dict[str, Any] | None = None,
        **extra_options: Any,
    ) -> ProviderChatResponse:
        raise NotImplementedError

    @classmethod
    def _merge_extra_options(
        cls, payload: dict[str, Any], extra_options: dict[str, Any] | None
    ) -> None:
        if not extra_options:
            return
        for key, value in extra_options.items():
            if key in cls._RESERVED_OPTION_KEYS:
                continue
            if value is None:
                continue
            payload[key] = value

class OpenAICompatProvider(BaseProvider):
    async def chat(
        self,
        model: str,
        messages: List[dict[str, Any]],
        temperature=0.2,
        max_tokens=2048,
        *,
        tools: list[dict[str, Any]] | None = None,
        tool_choice: dict[str, Any] | str | None = None,
        function_call: dict[str, Any] | str | None = None,
        top_p: float | None = None,
        frequency_penalty: float | None = None,
        presence_penalty: float | None = None,
        logit_bias: dict[str, float] | None = None,
        response_format: dict[str, Any] | None = None,
        **extra_options: Any,
    ) -> ProviderChatResponse:
        raw_base = self.defn.base_url.strip()
        parsed = urlparse(raw_base)
        path = parsed.path or ""
        normalized_path = path.rstrip("/")
        path_segments = [segment for segment in normalized_path.split("/") if segment]
        lowered_segments = [segment.lower() for segment in path_segments]
        has_chat_completions_suffix = bool(
            len(lowered_segments) >= 2
            and lowered_segments[-2:] == ["chat", "completions"]
        )
        has_chat_suffix = bool(
            not has_chat_completions_suffix
            and lowered_segments
            and lowered_segments[-1] == "chat"
        )
        if has_chat_completions_suffix:
            segments_for_evaluation = path_segments[:-2]
            preserved_tail = path_segments[-2:]
            suffix_segments = []
        elif has_chat_suffix:
            segments_for_evaluation = path_segments[:-1]
            preserved_tail = path_segments[-1:]
            suffix_segments = ["completions"]
        else:
            segments_for_evaluation = path_segments
            preserved_tail = []
            suffix_segments = ["chat", "completions"]
        hostname = (parsed.hostname or "").lower()
        azure_compat_suffixes = (
            "openai.azure.com",
            "openai.azure.us",
            "openai.azure.cn",
            "cognitiveservices.azure.com",
            "cognitiveservices.azure.us",
            "cognitiveservices.azure.cn",
        )

        def _matches_suffix(host: str, suffix: str) -> bool:
            return host == suffix or host.endswith(f".{suffix}")

        is_openai_host = hostname.endswith("openai.com")
        is_azure_openai_host = any(_matches_suffix(hostname, suffix) for suffix in azure_compat_suffixes)

        def is_version_segment(segment: str) -> bool:
            if not segment:
                return False
            lowered = segment.lower()
            if not lowered.startswith("v"):
                return False
            suffix = lowered[1:]
            return bool(suffix) and suffix[0].isdigit()

        has_openai_segment = any(
            segment.lower() == "openai" for segment in segments_for_evaluation
        )
        last_segment = segments_for_evaluation[-1] if segments_for_evaluation else None
        openai_is_last_segment = bool(
            last_segment is not None and last_segment.lower() == "openai"
        )

        should_append_v1 = True

        if not segments_for_evaluation:
            should_append_v1 = is_openai_host
        elif has_openai_segment and not openai_is_last_segment:
            should_append_v1 = False
        elif segments_for_evaluation and is_version_segment(segments_for_evaluation[-1]):
            should_append_v1 = False

        normalized_segments = list(segments_for_evaluation)
        if should_append_v1:
            normalized_segments.append("v1")
        normalized_segments.extend(preserved_tail)
        normalized_segments.extend(suffix_segments)
        new_path = "/" + "/".join(normalized_segments)
        rebuilt = parsed._replace(path=new_path)
        url = urlunparse(rebuilt)
        headers: dict[str, str] = {"Content-Type": "application/json"}
        auth_env = self.defn.auth_env
        if auth_env:
            key = os.environ.get(auth_env, "")
            if key:
                if is_azure_openai_host:
                    headers["api-key"] = key
                else:
                    headers["Authorization"] = f"Bearer {key}"
        payload: dict[str, Any] = {
            "model": self.defn.model or model,
            "messages": messages,
            "temperature": temperature,
            "max_tokens": max_tokens,
            "stream": False,
        }
        if tools is not None:
            payload["tools"] = tools
        if tool_choice is not None:
            payload["tool_choice"] = tool_choice
        if function_call is not None:
            payload["function_call"] = function_call
        if top_p is not None:
            payload["top_p"] = top_p
        if frequency_penalty is not None:
            payload["frequency_penalty"] = frequency_penalty
        if presence_penalty is not None:
            payload["presence_penalty"] = presence_penalty
        if logit_bias is not None:
            payload["logit_bias"] = logit_bias
        if response_format is not None:
            payload["response_format"] = response_format
        self._merge_extra_options(payload, extra_options)
        async with httpx.AsyncClient(timeout=60) as client:
            r = await client.post(url, headers=headers, json=payload)
            r.raise_for_status()
            data = r.json()
        raw_choices = data.get("choices") or []
        normalized_choices: list[dict[str, Any]] = []
        for index, raw_choice in enumerate(raw_choices):
            if isinstance(raw_choice, dict):
                normalized_choice = dict(raw_choice)
                normalized_choice["index"] = raw_choice.get("index", index)
                raw_message = raw_choice.get("message")
                if isinstance(raw_message, dict):
                    normalized_message = {
                        key: value for key, value in raw_message.items() if value is not None
                    }
                elif raw_message is None:
                    normalized_message = None
                else:
                    normalized_message = {"content": raw_message}
                if normalized_message is not None:
                    normalized_choice["message"] = normalized_message
                elif "message" in normalized_choice:
                    normalized_choice["message"] = None
                normalized_choices.append(normalized_choice)
            else:
                normalized_choices.append({"index": index, "message": raw_choice})
        first_choice: dict[str, Any] = normalized_choices[0] if normalized_choices else {}
        first_message_raw = first_choice.get("message") if isinstance(first_choice, dict) else None
        first_message = first_message_raw if isinstance(first_message_raw, dict) else {}
        content = first_message.get("content")
        finish_reason = first_choice.get("finish_reason")
        tool_calls = first_message.get("tool_calls")
        function_call = first_message.get("function_call")
        usage = data.get("usage") or {}
        response_model = data.get("model") or self.defn.model or model
        return ProviderChatResponse(
            status_code=r.status_code,
            model=response_model,
            content=content,
            finish_reason=finish_reason,
            tool_calls=tool_calls,
            function_call=function_call,
            usage_prompt_tokens=usage.get("prompt_tokens", 0),
            usage_completion_tokens=usage.get("completion_tokens", 0),
            choices=normalized_choices or None,
        )

class AnthropicProvider(BaseProvider):
    @staticmethod
    def _map_stop_reason(raw: str | None) -> str | None:
        if raw is None:
            return None
        if raw == "tool_use":
            return "tool_calls"
        if raw in {"max_tokens", "message_limit"}:
            return "length"
        if raw in {"end_turn", "stop_sequence"}:
            return "stop"
        return raw

    async def _normalize_stream_events(
        self, events: AsyncIterator[dict[str, Any]]
    ) -> AsyncIterator[ProviderStreamChunk]:
        stop_reason: str | None = None
        async for event in events:
            event_type = event.get("type")
            if not isinstance(event_type, str):
                continue
            if event_type == "message_start":
                stop_reason = None
                message = event.get("message")
                role = "assistant"
                if isinstance(message, dict):
                    raw_role = message.get("role")
                    if isinstance(raw_role, str) and raw_role:
                        role = raw_role
                yield ProviderStreamChunk(
                    event_type="message_start",
                    delta={"role": role},
                    raw=event,
                )
                continue
            if event_type == "content_block_delta":
                index_value = event.get("index")
                block_delta = event.get("delta")
                if not isinstance(block_delta, dict):
                    continue
                delta_type = block_delta.get("type")
                if delta_type == "text_delta":
                    text_value = block_delta.get("text")
                    if isinstance(text_value, str) and text_value:
                        normalized_index = index_value if isinstance(index_value, int) else 0
                        yield ProviderStreamChunk(
                            event_type="delta",
                            index=normalized_index,
                            delta={"content": text_value},
                            raw=event,
                        )
                continue
            if event_type == "message_delta":
                delta_payload = event.get("delta")
                if not isinstance(delta_payload, dict):
                    continue
                stop_candidate = delta_payload.get("stop_reason")
                if isinstance(stop_candidate, str):
                    stop_reason = stop_candidate
                usage_payload = delta_payload.get("usage")
                if isinstance(usage_payload, dict):
                    usage: dict[str, int] = {}
                    prompt_tokens = usage_payload.get("input_tokens")
                    completion_tokens = usage_payload.get("output_tokens")
                    if isinstance(prompt_tokens, int):
                        usage["input_tokens"] = prompt_tokens
                    if isinstance(completion_tokens, int):
                        usage["output_tokens"] = completion_tokens
                    if usage:
                        yield ProviderStreamChunk(
                            event_type="usage",
                            usage=usage,
                            raw=event,
                        )
                continue
            if event_type == "message_stop":
                yield ProviderStreamChunk(
                    event_type="message_stop",
                    finish_reason=self._map_stop_reason(stop_reason),
                    raw=event,
                )
                stop_reason = None
                continue
            if event_type == "error":
                error_info = event.get("error")
                error_payload = dict(error_info) if isinstance(error_info, dict) else {}
                retry_after = event.get("retry_after")
                if isinstance(retry_after, (int, float)):
                    error_payload.setdefault("retry_after", float(retry_after))
                yield ProviderStreamChunk(
                    event_type="error",
                    error=error_payload or None,
                    raw=event,
                )
                continue

    async def chat(
        self,
        model: str,
        messages: List[dict[str, Any]],
        temperature=0.2,
        max_tokens=2048,
        *,
        tools: list[dict[str, Any]] | None = None,
        tool_choice: dict[str, Any] | str | None = None,
        function_call: dict[str, Any] | str | None = None,
        top_p: float | None = None,
        frequency_penalty: float | None = None,
        presence_penalty: float | None = None,
        logit_bias: dict[str, float] | None = None,
        response_format: dict[str, Any] | None = None,
        **extra_options: Any,
    ) -> ProviderChatResponse:
        base = self.defn.base_url.strip()
        parsed = urlparse(base)
        path = parsed.path or ""
        path_segments = [segment for segment in path.split("/") if segment]

        def is_version_segment(segment: str) -> bool:
            if not segment:
                return False
            lowered = segment.lower()
            if not lowered.startswith("v"):
                return False
            suffix = lowered[1:]
            return bool(suffix) and suffix[0].isdigit()

        normalized_segments = list(path_segments)
        has_version_segment = any(is_version_segment(segment) for segment in normalized_segments)

        if normalized_segments:
            ends_with_messages = normalized_segments[-1].lower() == "messages"
            if not has_version_segment:
                insert_index = len(normalized_segments) - 1 if ends_with_messages else len(normalized_segments)
                normalized_segments.insert(insert_index, "v1")
            if not ends_with_messages:
                normalized_segments.append("messages")
        else:
            normalized_segments = ["v1", "messages"]

        normalized_path = "/" + "/".join(normalized_segments)
        url = urlunparse(parsed._replace(path=normalized_path))
        headers: dict[str, str] = {
            "anthropic-version": "2023-06-01",
            "Content-Type": "application/json",
        }
        auth_env = self.defn.auth_env
        if auth_env:
            raw_key = os.environ.get(auth_env)
            if raw_key:
                key = raw_key.strip()
                if key:
                    headers["x-api-key"] = key
        textual_block_types: set[str] = {"text", "output_text"}

        def _normalize_text_block(block: Any) -> dict[str, Any]:
            if not isinstance(block, dict):
                raise ValueError(
                    "Anthropic content blocks must be dictionaries with 'type' and 'text'."
                )
            block_type = block.get("type")
            if not isinstance(block_type, str) or not block_type:
                raise ValueError(
                    "Anthropic content blocks require a non-empty string 'type'."
                )
            if block_type not in textual_block_types:
                raise UnsupportedContentBlockError(
                    f"Anthropic provider does not support content block type '{block_type}'."
                )
            block_text = block.get("text")
            if not isinstance(block_text, str):
                raise ValueError(
                    "Anthropic text-like blocks must include string 'text' values."
                )
            return block

        def normalize_text_content(raw_content: Any) -> str:
            if raw_content is None:
                return ""
            if isinstance(raw_content, str):
                return raw_content
            if isinstance(raw_content, dict):
                block = _normalize_text_block(raw_content)
                return block["text"]
            if isinstance(raw_content, list):
                parts: list[str] = []
                for block in raw_content:
                    normalized_block = _normalize_text_block(block)
                    parts.append(normalized_block["text"])
                return "".join(parts)
            raise ValueError("Anthropic messages must provide string or list content values.")

        def normalize_tool_result_blocks(raw_content: Any) -> list[dict[str, Any]]:
            if isinstance(raw_content, list):
                blocks_source = raw_content
            else:
                blocks_source = [raw_content]

            normalized_blocks: list[dict[str, Any]] = []
            for block in blocks_source:
                if not isinstance(block, dict):
                    raise ValueError(
                        "Anthropic tool result content must be provided as dictionaries."
                    )
                block_type = block.get("type")
                if not isinstance(block_type, str) or not block_type:
                    raise ValueError(
                        "Anthropic tool result blocks require a non-empty string 'type'."
                    )
                if block_type in textual_block_types:
                    _normalize_text_block(block)
                normalized_blocks.append(block)

            return normalized_blocks

        def map_tool_call(tool_call: Any) -> dict[str, Any]:
            if not isinstance(tool_call, dict):
                raise ValueError("Anthropic tool calls must be dictionaries.")
            identifier = tool_call.get("id")
            if not isinstance(identifier, str) or not identifier:
                raise ValueError("Anthropic tool calls require a non-empty string 'id'.")
            call_type = tool_call.get("type")
            if call_type not in (None, "function"):
                raise ValueError("Unsupported Anthropic tool call type. Only 'function' is allowed.")
            function = tool_call.get("function")
            if not isinstance(function, dict):
                raise ValueError("Anthropic tool calls require a 'function' definition.")
            name = function.get("name")
            if not isinstance(name, str) or not name:
                raise ValueError("Anthropic tool call functions require a non-empty string 'name'.")
            raw_arguments = function.get("arguments")
            if isinstance(raw_arguments, str):
                try:
                    input_payload: Any = json.loads(raw_arguments) if raw_arguments else {}
                except json.JSONDecodeError as exc:
                    raise ValueError("Anthropic tool call arguments must be valid JSON strings.") from exc
            elif isinstance(raw_arguments, dict):
                input_payload = raw_arguments
            elif raw_arguments is None:
                input_payload = {}
            else:
                raise ValueError("Anthropic tool call arguments must be provided as JSON strings or dicts.")
            return {
                "type": "tool_use",
                "id": identifier,
                "name": name,
                "input": input_payload,
            }

        def map_tool_result(message: dict[str, Any]) -> dict[str, Any]:
            tool_call_id = message.get("tool_call_id")
            if not isinstance(tool_call_id, str) or not tool_call_id:
                raise ValueError("Anthropic tool messages require a 'tool_call_id'.")
            if "content" not in message:
                raise ValueError("Anthropic tool messages must include 'content'.")
            raw_content = message["content"]
            if isinstance(raw_content, (list, dict)):
                result_content = normalize_tool_result_blocks(raw_content)
            elif raw_content is None or isinstance(raw_content, str):
                text_content = normalize_text_content(raw_content)
                result_content = normalize_tool_result_blocks(
                    {"type": "text", "text": text_content}
                )
            else:
                text_content = normalize_text_content(raw_content)
                result_content = normalize_tool_result_blocks(
                    {"type": "text", "text": text_content}
                )
            return {
                "type": "tool_result",
                "tool_use_id": tool_call_id,
                "content": result_content,
            }

        system_messages: list[str] = []
        mapped: list[dict[str, Any]] = []
        function_call_counter = 0
        for message in messages:
            role = message.get("role")
            if role == "system":
                if "content" not in message:
                    raise ValueError("Anthropic system messages must include 'content'.")
                system_messages.append(normalize_text_content(message["content"]))
                continue
            if role == "tool":
                mapped.append(
                    {
                        "role": "user",
                        "content": [map_tool_result(message)],
                    }
                )
                continue
            if role not in ("user", "assistant"):
                continue
            content_blocks: list[dict[str, Any]] = []
            if "content" in message:
                text_content = normalize_text_content(message["content"])
                if text_content:
                    content_blocks.append({"type": "text", "text": text_content})
            tool_calls = message.get("tool_calls")
            if tool_calls:
                if not isinstance(tool_calls, list):
                    raise ValueError("Anthropic tool calls must be provided as a list.")
                for tool_call in tool_calls:
                    content_blocks.append(map_tool_call(tool_call))
            function_call_field = message.get("function_call")
            if function_call_field is not None:
                if not isinstance(function_call_field, dict):
                    raise ValueError("Anthropic function_call must be provided as a dictionary.")
                function_call_counter += 1
                identifier_candidate = function_call_field.get("id")
                identifier: str | None
                if isinstance(identifier_candidate, str) and identifier_candidate:
                    identifier = identifier_candidate
                else:
                    message_identifier = message.get("id")
                    if isinstance(message_identifier, str) and message_identifier:
                        identifier = message_identifier
                    else:
                        identifier = f"function_call_{function_call_counter}"
                synthetic_tool_call = {
                    "id": identifier,
                    "type": "function",
                    "function": dict(function_call_field),
                }
                content_blocks.append(map_tool_call(synthetic_tool_call))
            if not content_blocks:
                content_blocks.append({"type": "text", "text": ""})
            mapped.append({"role": role, "content": content_blocks})
        function_call_mode: str | None
        if isinstance(function_call, str):
            function_call_mode = function_call
        else:
            function_call_mode = None

        disable_tools = function_call_mode == "none"

        payload: dict[str, Any] = {
            "model": self.defn.model or model,
            "max_output_tokens": max_tokens,
            "temperature": temperature,
            "messages": mapped,
        }
        if system_messages:
            payload["system"] = "\n\n".join(system_messages)
        if tools is not None and not disable_tools:
            payload["tools"] = _normalize_anthropic_tools(tools)

        normalized_tool_choice: dict[str, Any] | str | None = None
        if disable_tools:
            normalized_tool_choice = "none"
        elif tool_choice is not None:
            if isinstance(tool_choice, str):
                normalized_tool_choice = tool_choice
            elif isinstance(tool_choice, dict):
                normalized_tool_choice = _normalize_anthropic_tool_choice(tool_choice)
            else:
                raise ValueError("Anthropic tool_choice must be a string or dictionary.")
        elif isinstance(function_call, dict):
            name_candidate = function_call.get("name")
            if isinstance(name_candidate, str) and name_candidate:
                normalized_tool_choice = _normalize_anthropic_tool_choice(
                    {"type": "function", "function": {"name": name_candidate}}
                )
        elif function_call_mode is not None:
            normalized_tool_choice = function_call_mode

        if normalized_tool_choice is not None:
            payload["tool_choice"] = normalized_tool_choice
        cleaned_extra_options = dict(extra_options)
        extra_top_p = cleaned_extra_options.pop("top_p", None)
        unsupported_option_names = (
            "frequency_penalty",
            "presence_penalty",
            "logit_bias",
            "response_format",
        )
        for option_name in unsupported_option_names:
            cleaned_extra_options.pop(option_name, None)
        effective_top_p = top_p if top_p is not None else extra_top_p
        if effective_top_p is not None:
            payload["top_p"] = effective_top_p
        self._merge_extra_options(payload, cleaned_extra_options)
        async with httpx.AsyncClient(timeout=60) as client:
            r = await client.post(url, headers=headers, json=payload)
            r.raise_for_status()
            data = r.json()
        content_blocks = data.get("content") or []
        text_parts: list[str] = []
        tool_calls: list[dict[str, Any]] = []

        for block in content_blocks:
            if not isinstance(block, dict):
                continue
            block_type = block.get("type")
            if block_type == "text":
                text_value = block.get("text")
                if isinstance(text_value, str):
                    text_parts.append(text_value)
            elif block_type == "tool_use":
                identifier = block.get("id")
                if not isinstance(identifier, str) or not identifier:
                    raise ValueError("Anthropic tool_use blocks require a non-empty string 'id'.")
                name = block.get("name")
                if not isinstance(name, str) or not name:
                    raise ValueError("Anthropic tool_use blocks require a non-empty string 'name'.")
                raw_input = block.get("input")
                if raw_input is None:
                    input_payload: dict[str, Any] = {}
                elif isinstance(raw_input, dict):
                    input_payload = raw_input
                else:
                    raise ValueError("Anthropic tool_use blocks must provide dict 'input' payloads.")
                tool_calls.append(
                    {
                        "id": identifier,
                        "type": "function",
                        "function": {
                            "name": name,
                            "arguments": json.dumps(input_payload),
                        },
                    }
                )
            elif block_type == "tool_result":
                result_content = block.get("content")
                text_parts.append(normalize_text_content(result_content))

        if text_parts:
            joined_content = "".join(text_parts)
            content: str | None = joined_content if joined_content else None
        else:
            content = None
        finish_reason_raw = data.get("stop_reason")
        finish_reason = self._map_stop_reason(
            finish_reason_raw if isinstance(finish_reason_raw, str) else None
        )
        normalized_tool_calls = tool_calls or None
        usage = data.get("usage") or {}
        response_model = data.get("model") or self.defn.model or model
        return ProviderChatResponse(
            status_code=r.status_code,
            model=response_model,
            content=content,
            finish_reason=finish_reason,
            tool_calls=normalized_tool_calls,
            usage_prompt_tokens=usage.get("input_tokens", 0),
            usage_completion_tokens=usage.get("output_tokens", 0),
        )

class DummyProvider(BaseProvider):
    async def chat(
        self,
        model: str,
        messages: List[dict[str, Any]],
        temperature=0.2,
        max_tokens=2048,
        *,
        tools: list[dict[str, Any]] | None = None,
        tool_choice: dict[str, Any] | str | None = None,
        function_call: dict[str, Any] | str | None = None,
        top_p: float | None = None,
        frequency_penalty: float | None = None,
        presence_penalty: float | None = None,
        logit_bias: dict[str, float] | None = None,
        response_format: dict[str, Any] | None = None,
        **extra_options: Any,
    ) -> ProviderChatResponse:
        # simple echo-ish behavior for tests
        _ = tools
        _ = tool_choice
        _ = function_call
        _ = extra_options
        last_user = next((m["content"] for m in reversed(messages) if m["role"]=="user"), "ping")
        return ProviderChatResponse(
            status_code=200,
            model="dummy",
            content=f"dummy:{last_user}",
            finish_reason="stop",
        )


from .providers.ollama import OllamaProvider  # noqa: E402


class ProviderRegistry:
    _PROVIDER_FACTORIES: dict[str, type[BaseProvider]] = {
        "openai": OpenAICompatProvider,
        "anthropic": AnthropicProvider,
        "ollama": OllamaProvider,
        "dummy": DummyProvider,
    }

    def __init__(self, providers: Dict[str, ProviderDef]):
        self.providers = {}
        for name, d in providers.items():
            provider_type_raw = d.type
            provider_type = provider_type_raw if provider_type_raw is not None else "openai"

            if isinstance(provider_type_raw, str) and not provider_type_raw.strip():
                raise ValueError(
                    f"Unknown provider type '<missing>' for provider '{name}'"
                )

            factory = self._PROVIDER_FACTORIES.get(provider_type)
            if factory is None:
                display_type: str
                if isinstance(provider_type_raw, str):
                    stripped = provider_type_raw.strip()
                    display_type = stripped if stripped else "<missing>"
                else:
                    display_type = provider_type
                raise ValueError(
                    f"Unknown provider type '{display_type}' for provider '{name}'"
                )
            self.providers[name] = factory(d)

    def get(self, name: str) -> BaseProvider:
        return self.providers[name]<|MERGE_RESOLUTION|>--- conflicted
+++ resolved
@@ -1,15 +1,9 @@
 import json
 import os
 import re
-<<<<<<< HEAD
 from pathlib import Path
 from urllib.parse import urlparse, urlunparse
 from typing import Any, Dict, List
-=======
-from dataclasses import dataclass
-from urllib.parse import urlparse, urlunparse
-from typing import Any, AsyncIterator, Dict, List
->>>>>>> 563f5db7
 
 import httpx
 
