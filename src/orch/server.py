import asyncio
from builtins import anext
import json
import os
import time
import uuid
from collections import defaultdict
from dataclasses import asdict, is_dataclass
from datetime import datetime, timezone
from email.utils import parsedate_to_datetime
from typing import Any

import httpx
from fastapi import FastAPI, HTTPException, Request, Response
from fastapi.middleware.cors import CORSMiddleware
from fastapi.responses import JSONResponse, StreamingResponse


from .metrics import MetricsLogger
from .providers import ProviderRegistry, UnsupportedContentBlockError
from .rate_limiter import ProviderGuards
from .router import RouteDef, RoutePlanner, load_config
from .types import ChatRequest, ProviderChatResponse, chat_response_from_provider

app = FastAPI(title="llm-orch")

CONFIG_DIR = os.environ.get("ORCH_CONFIG_DIR", os.path.join(os.path.dirname(os.path.dirname(__file__)), "..", "config"))

TRUTHY_VALUES: frozenset[str] = frozenset({"1", "true", "yes", "on"})
FALSY_VALUES: frozenset[str] = frozenset({"0", "false", "no", "off"})


def _env_var_as_bool(name: str, *, default: bool = False) -> bool:
    raw = os.environ.get(name)
    if raw is None:
        return default
    normalized = raw.strip().lower()
    if not normalized:
        return default
    if normalized in TRUTHY_VALUES:
        return True
    if normalized in FALSY_VALUES:
        return False
    return default


USE_DUMMY: bool = _env_var_as_bool("ORCH_USE_DUMMY")
DEFAULT_RETRY_AFTER_SECONDS = int(os.environ.get("ORCH_RETRY_AFTER_SECONDS", "30"))


def _parse_env_list(value: str) -> list[str]:
    return [item.strip() for item in value.split(",") if item.strip()]


INBOUND_API_KEYS = frozenset(_parse_env_list(os.environ.get("ORCH_INBOUND_API_KEYS", "")))
API_KEY_HEADER = os.environ.get("ORCH_API_KEY_HEADER", "x-api-key")
ALLOWED_ORIGINS = _parse_env_list(os.environ.get("ORCH_CORS_ALLOW_ORIGINS", ""))
PROM_CONTENT_TYPE = "text/plain; version=0.0.4; charset=utf-8"
HISTOGRAM_BUCKETS: tuple[float, ...] = (0.05, 0.1, 0.25, 0.5, 1.0, 2.0, 5.0, 10.0)


def _new_histogram_state() -> dict[str, Any]:
    return {"buckets": [0] * (len(HISTOGRAM_BUCKETS) + 1), "count": 0, "sum": 0.0}


PROM_COUNTER: defaultdict[tuple[str, str, str], int] = defaultdict(int)
PROM_HISTOGRAM: defaultdict[tuple[str, str], dict[str, Any]] = defaultdict(
    _new_histogram_state
)


def _make_response_headers(*, req_id: str, provider: str | None, attempts: int) -> dict[str, str]:
    fallback_attempts = max(attempts - 1, 0)
    provider_value = provider or "unknown"
    return {
        "x-orch-request-id": req_id,
        "x-orch-provider": provider_value,
        "x-orch-fallback-attempts": str(fallback_attempts),
    }


def _estimate_text_tokens(text: str) -> int:
    normalized = text.strip()
    if not normalized:
        return 0
    return max(len(normalized) // 4, 1)


def _estimate_content_tokens(content: Any) -> int:
    if isinstance(content, str):
        return _estimate_text_tokens(content)
    if isinstance(content, list):
        total = 0
        for item in content:
            if isinstance(item, dict):
                text = item.get("text")
                if isinstance(text, str):
                    total += _estimate_text_tokens(text)
        return total
    return 0


def _estimate_prompt_tokens(messages: list[dict[str, Any]], fallback: int) -> int:
    total = 0
    for message in messages:
        if not isinstance(message, dict):
            continue
        total += _estimate_content_tokens(message.get("content"))
    if total <= 0:
        return max(int(fallback), 0)
    return total


cfg = load_config(CONFIG_DIR, use_dummy=USE_DUMMY)
providers = ProviderRegistry(cfg.providers)
guards = ProviderGuards(cfg.providers)
planner = RoutePlanner(cfg.router, cfg.providers)
metrics = MetricsLogger(os.path.join(os.path.dirname(os.path.dirname(__file__)), "..", "metrics"))

if ALLOWED_ORIGINS:
    app.add_middleware(
        CORSMiddleware,
        allow_origins=ALLOWED_ORIGINS,
        allow_credentials=True,
        allow_methods=["*"],
        allow_headers=["*"],
    )


def _http_status_error_details(exc: httpx.HTTPStatusError) -> tuple[int | None, str]:
    status: int | None = None
    message: str | None = None
    response = exc.response
    if response is not None:
        status = response.status_code
        try:
            payload = response.json()
        except ValueError:
            payload = None
        if isinstance(payload, dict):
            error_field = payload.get("error")
            if isinstance(error_field, dict):
                error_message = error_field.get("message")
                if isinstance(error_message, str) and error_message:
                    message = error_message
            if message is None:
                nested_message = payload.get("message")
                if isinstance(nested_message, str) and nested_message:
                    message = nested_message
        if message is None:
            text = response.text
            if text:
                message = text
        if message is None:
            reason = response.reason_phrase
            if reason:
                message = reason
    if message is None:
        message = str(exc)
    return status, message


def _retry_after_seconds(response: httpx.Response | None) -> int | None:
    if response is None:
        return None
    header = response.headers.get("Retry-After")
    if not header:
        return None
    value = header.strip()
    if not value:
        return None
    if value.isdigit():
        return max(int(value), 0)
    try:
        parsed = parsedate_to_datetime(value)
    except (TypeError, ValueError, IndexError):
        return None
    if parsed is None:
        return None
    if parsed.tzinfo is None:
        parsed = parsed.replace(tzinfo=timezone.utc)
    delta = (parsed - datetime.now(timezone.utc)).total_seconds()
    return max(int(delta), 0)


def _error_type_from_status(status: int | None) -> str:
    if status == 429:
        return "rate_limit"
    if status is not None and status >= 500:
        return "provider_server_error"
    return "provider_error"


def _require_api_key(req: Request) -> None:
    if not INBOUND_API_KEYS:
        return
    candidate = req.headers.get(API_KEY_HEADER)
    if candidate is None:
        auth_header = req.headers.get("authorization")
        if auth_header and auth_header.startswith("Bearer "):
            candidate = auth_header[7:]
    if candidate and candidate in INBOUND_API_KEYS:
        return
    raise HTTPException(status_code=401, detail="missing or invalid api key")


async def _log_metrics(record: dict[str, Any]) -> None:
    await metrics.write(record)
    provider = str(record.get("provider") or "unknown")
    status = str(record.get("status") or "0")
    ok_label = "true" if record.get("ok") else "false"
    PROM_COUNTER[(provider, status, ok_label)] += 1
    latency_seconds = max(float(record.get("latency_ms") or 0) / 1000.0, 0.0)
    hist_entry = PROM_HISTOGRAM[(provider, ok_label)]
    buckets = hist_entry["buckets"]
    for idx, bound in enumerate(HISTOGRAM_BUCKETS):
        if latency_seconds <= bound:
            buckets[idx] += 1
    buckets[-1] += 1
    hist_entry["count"] += 1
    hist_entry["sum"] += latency_seconds


def _render_prometheus() -> bytes:
    lines: list[str] = [
        "# HELP orch_requests_total Total number of orchestrator requests",
        "# TYPE orch_requests_total counter",
    ]
    for (provider, status, ok_label), value in sorted(PROM_COUNTER.items()):
        lines.append(
            f'orch_requests_total{{provider="{provider}",status="{status}",ok="{ok_label}"}} {value}'
        )
    lines.append(
        "# HELP orch_request_latency_seconds Request latency for orchestrated requests"
    )
    lines.append("# TYPE orch_request_latency_seconds histogram")
    for (provider, ok_label), state in sorted(PROM_HISTOGRAM.items()):
        buckets = state["buckets"]
        for idx, bound in enumerate(HISTOGRAM_BUCKETS):
            le_value = format(bound, ".6g")
            count = buckets[idx]
            lines.append(
                f'orch_request_latency_seconds_bucket{{provider="{provider}",ok="{ok_label}",le="{le_value}"}} {count}'
            )
        lines.append(
            f'orch_request_latency_seconds_bucket{{provider="{provider}",ok="{ok_label}",le="+Inf"}} {buckets[-1]}'
        )
        lines.append(
            f'orch_request_latency_seconds_count{{provider="{provider}",ok="{ok_label}"}} {state["count"]}'
        )
        lines.append(
            f'orch_request_latency_seconds_sum{{provider="{provider}",ok="{ok_label}"}} {state["sum"]}'
        )
    return ("\n".join(lines) + "\n").encode("utf-8")

MAX_PROVIDER_ATTEMPTS = 3
BAD_GATEWAY_STATUS = 502
STREAMING_UNSUPPORTED_ERROR = "streaming responses are not supported"

@app.get("/healthz")
async def healthz():
    return {"status": "ok", "providers": list(cfg.providers.keys())}

@app.get("/metrics")
async def metrics_endpoint(req: Request) -> Response:
    _require_api_key(req)
    return Response(_render_prometheus(), media_type=PROM_CONTENT_TYPE)


@app.post("/v1/chat/completions")
async def chat_completions(req: Request, body: ChatRequest):
    _require_api_key(req)
    header_value = (
        req.headers.get(cfg.router.defaults.task_header)
        if cfg.router.defaults.task_header
        else None
    )
    task = header_value or cfg.router.defaults.task_header_value or "DEFAULT"
    start = time.perf_counter()
    req_id = str(uuid.uuid4())
    normalized_messages = [
        message.model_dump(mode="json", exclude_none=True)
        for message in body.messages
    ]
    function_call = getattr(body, "function_call", None)
    additional_options: dict[str, Any] = {}
    typed_options: dict[str, Any] = {}
    typed_option_fields = (
        "top_p",
        "frequency_penalty",
        "presence_penalty",
        "logit_bias",
        "response_format",
    )
    for field in typed_option_fields:
        if field in body.model_fields_set:
            value = getattr(body, field)
            if value is not None:
                typed_options[field] = value
    extra_options_source = getattr(body, "model_extra", None)
    if isinstance(extra_options_source, dict):
        for key, value in extra_options_source.items():
            if (
                key == "function_call"
                or value is None
                or key in additional_options
                or key in typed_option_fields
            ):
                continue
            additional_options[key] = value
    if "temperature" in body.model_fields_set and body.temperature is not None:
        temperature = body.temperature
    else:
        temperature = cfg.router.defaults.temperature
    if "max_tokens" in body.model_fields_set and body.max_tokens is not None:
        max_tokens = body.max_tokens
    else:
        max_tokens = cfg.router.defaults.max_tokens

    provider_kwargs = {
        "temperature": temperature,
        "max_tokens": max_tokens,
        "tools": body.tools,
        "tool_choice": body.tool_choice,
        "function_call": function_call,
        **typed_options,
        **additional_options,
    }

    estimated_prompt_tokens = _estimate_prompt_tokens(normalized_messages, max_tokens)

    try:
        route = planner.plan(task)
    except ValueError as exc:
        detail = str(exc) or "routing unavailable"
        await _log_metrics({
            "req_id": req_id,
            "ts": time.time(),
            "task": task,
            "provider": "unroutable",
            "model": body.model,
            "latency_ms": int((time.perf_counter() - start) * 1000),
            "ok": False,
            "status": 400,
            "error": detail,
            "usage_prompt": 0,
            "usage_completion": 0,
            "retries": 0,
        })
        raise HTTPException(status_code=400, detail=detail)
    if body.stream:
        return await _stream_chat_response(
            model=body.model,
            route=route,
            task=task,
            req_id=req_id,
            start=start,
            normalized_messages=normalized_messages,
            provider_kwargs=provider_kwargs,
        )
    last_err: str | None = None
    usage_prompt = 0
    usage_completion = 0
    attempt_count = 0
    last_provider = route.primary
    last_model = body.model
    last_error_type: str | None = None
    last_retry_after: int | None = None
    success_response: ProviderChatResponse | None = None
    success_record: dict[str, object] | None = None

    abort_processing = False
    abort_status: int | None = None
    abort_error: str | None = None
    abort_error_type: str | None = None
    abort_retry_after: int | None = None
    for provider_name in [route.primary] + route.fallback:
        prov = providers.get(provider_name)
        guard = guards.get(provider_name)
        for attempt in range(1, MAX_PROVIDER_ATTEMPTS + 1):
            should_abort = False
            async with guard.acquire(
                estimated_prompt_tokens=estimated_prompt_tokens
            ) as lease:
                attempt_count += 1
                try:
                    resp = await prov.chat(
                        body.model,
                        normalized_messages,
                        **provider_kwargs,
                    )
                except Exception as exc:
                    if getattr(guard, "_tpm_bucket", None) is not None:
                        guard.record_usage(
                            lease,
                            usage_prompt_tokens=0,
                            usage_completion_tokens=0,
                        )
                    planner.record_failure(provider_name)
                    last_err = str(exc)
                    last_provider = provider_name
                    last_model = prov.model or body.model
                    last_error_type = "provider_error"
                    if isinstance(exc, UnsupportedContentBlockError):
                        abort_error = last_err or "unsupported content block"
                        abort_status = 400
                        abort_error_type = "provider_error"
                        should_abort = True
                    elif isinstance(exc, httpx.HTTPStatusError):
                        status, message = _http_status_error_details(exc)
                        retry_after = _retry_after_seconds(exc.response)
                        error_type = _error_type_from_status(status)
                        last_error_type = error_type
                        if retry_after is not None:
                            last_retry_after = retry_after
                        if status == 429:
                            abort_error = message
                            abort_status = status
                            abort_error_type = error_type
                            abort_retry_after = (
                                retry_after if retry_after is not None else DEFAULT_RETRY_AFTER_SECONDS
                            )
                            should_abort = True
                        elif status is not None and 400 <= status < 500:
                            abort_error = message
                            last_err = abort_error
                            abort_status = status
                            abort_error_type = error_type
                            should_abort = True
                        elif status is not None and status >= 500 and last_retry_after is None:
                            last_retry_after = (
                                retry_after if retry_after is not None else DEFAULT_RETRY_AFTER_SECONDS
                            )
                else:
                    latency_ms = int((time.perf_counter() - start) * 1000)
                    usage_prompt = resp.usage_prompt_tokens or 0
                    usage_completion = resp.usage_completion_tokens or 0
                    guard.record_usage(
                        lease,
                        usage_prompt_tokens=usage_prompt,
                        usage_completion_tokens=usage_completion,
                    )
                    planner.record_success(provider_name)
                    success_response = resp
                    last_provider = provider_name
                    last_model = resp.model or body.model or prov.model
                    success_record = {
                        "req_id": req_id,
                        "ts": time.time(),
                        "task": task,
                        "provider": provider_name,
                        "model": last_model,
                        "latency_ms": latency_ms,
                        "ok": True,
                        "status": resp.status_code,
                        "retries": attempt_count - 1,
                        "usage_prompt": usage_prompt,
                        "usage_completion": usage_completion,
                    }
                    break

            if should_abort:
                abort_processing = True
                break

            if attempt < MAX_PROVIDER_ATTEMPTS:
                await asyncio.sleep(min(0.25 * attempt, 2.0))  # simple backoff

        if success_record is not None or abort_processing:
            break

    if success_response is not None and success_record is not None:
        await _log_metrics(success_record)
        headers = _make_response_headers(
            req_id=req_id, provider=last_provider, attempts=attempt_count
        )
        return JSONResponse(
            chat_response_from_provider(success_response), headers=headers
        )

    latency_ms = int((time.perf_counter() - start) * 1000)
    failure_status = BAD_GATEWAY_STATUS
    failure_error = last_err or "all providers failed"
    if abort_processing and abort_status is not None:
        failure_status = abort_status
        failure_error = abort_error or failure_error
    failure_error_type = (
        abort_error_type or last_error_type or _error_type_from_status(failure_status)
    )
    failure_retry_after = abort_retry_after if abort_processing else last_retry_after
    if failure_retry_after is None and (
        failure_status == 429 or failure_status >= 500
    ):
        failure_retry_after = DEFAULT_RETRY_AFTER_SECONDS
    failure_record = {
        "req_id": req_id,
        "ts": time.time(),
        "task": task,
        "provider": last_provider,
        "model": last_model,
        "latency_ms": latency_ms,
        "ok": False,
        "status": failure_status,
        "error": failure_error,
        "usage_prompt": 0,
        "usage_completion": 0,
        "retries": max(attempt_count - 1, 0),
    }
    if failure_retry_after is not None:
        failure_record["retry_after"] = failure_retry_after
    await _log_metrics(failure_record)
    error_payload: dict[str, Any] = {
        "message": failure_error,
        "type": failure_error_type,
    }
    if failure_retry_after is not None:
        error_payload["retry_after"] = failure_retry_after
    headers = _make_response_headers(
        req_id=req_id, provider=last_provider, attempts=attempt_count
    )
    return JSONResponse(
        {"error": error_payload}, status_code=failure_status, headers=headers
    )


async def _stream_chat_response(
    *,
    model: str,
    route: RouteDef,
    task: str,
    req_id: str,
    start: float,
    normalized_messages: list[dict[str, Any]],
    provider_kwargs: dict[str, Any],
) -> JSONResponse | StreamingResponse:
    providers_to_try = [route.primary] + route.fallback
    if not providers_to_try:
        headers = _make_response_headers(
            req_id=req_id, provider=route.primary or "unroutable", attempts=0
        )
        return JSONResponse(
            {"error": {"message": "routing unavailable"}},
            status_code=400,
            headers=headers,
        )

    def _encode_event(raw_event: Any) -> bytes:
        if isinstance(raw_event, dict):
            event_name = raw_event.get("event")
            data_field = raw_event.get("data")
        else:
            event_name = None
            data_field = raw_event
        if not isinstance(event_name, str):
            event_name = None
        if data_field is not None and not isinstance(data_field, str):
            model_dump = getattr(data_field, "model_dump", None)
            if callable(model_dump):
                try:
                    data_field = model_dump(mode="json", exclude_none=True)
                except TypeError:
                    data_field = model_dump()
            elif is_dataclass(data_field):
                data_field = asdict(data_field)
        if isinstance(data_field, str):
            data_text = data_field
        elif data_field is None:
            data_text = ""
        else:
            data_text = json.dumps(data_field)
        lines = []
        if event_name:
            lines.append(f"event: {event_name}")
        lines.append(f"data: {data_text}")
        return ("\n".join(lines) + "\n\n").encode("utf-8")

    attempts = 0
    last_error: str | None = None
    last_status: int | None = None
    last_error_type: str | None = None
    last_retry_after: int | None = None
    last_provider = providers_to_try[0]
    last_model = model

    for provider_name in providers_to_try:
        attempts += 1
        provider = providers.get(provider_name)
        provider_model = provider.model or model
        if not hasattr(provider, "chat_stream"):
            planner.record_failure(provider_name)
            failure_record = {
                "req_id": req_id,
                "ts": time.time(),
                "task": task,
                "provider": provider_name,
                "model": provider_model,
                "latency_ms": int((time.perf_counter() - start) * 1000),
                "ok": False,
                "status": 400,
                "error": STREAMING_UNSUPPORTED_ERROR,
                "retries": attempts - 1,
                "usage_prompt": 0,
                "usage_completion": 0,
            }
            await _log_metrics(failure_record)
            last_provider = "unsupported"
            last_model = provider_model
            last_status = 400
            last_error = STREAMING_UNSUPPORTED_ERROR
            last_error_type = "provider_error"
            last_retry_after = None
            continue
        guard = guards.get(provider_name)
        queue: asyncio.Queue[tuple[str, Any]] = asyncio.Queue()

        async def _write_metrics(
            *,
            ok: bool,
            status: int,
            latency_ms: int,
            retries: int,
            error: str | None = None,
            retry_after: int | None = None,
        ) -> None:
            record = {
                "req_id": req_id,
                "ts": time.time(),
                "task": task,
                "provider": provider_name,
                "model": provider_model,
                "latency_ms": latency_ms,
                "ok": ok,
                "status": status,
                "retries": retries,
                "usage_prompt": 0,
                "usage_completion": 0,
            }
            if error is not None:
                record["error"] = error
            if retry_after is not None:
                record["retry_after"] = retry_after
            await _log_metrics(record)

        async def producer() -> None:
            try:
                async with guard:
                    stream_iter = provider.chat_stream(
                        model,
                        normalized_messages,
                        **provider_kwargs,
                    )
                    try:
                        first_event = await anext(stream_iter, None)
                    except UnsupportedContentBlockError as exc:
                        planner.record_failure(provider_name)
                        await queue.put(
                            (
                                "error",
                                {
                                    "status": 400,
                                    "message": str(exc) or "unsupported content block",
                                    "type": "provider_error",
                                    "retry_after": None,
                                },
                            )
                        )
                        return
                    except httpx.HTTPStatusError as exc:
                        planner.record_failure(provider_name)
                        status, message = _http_status_error_details(exc)
                        status_code = status or BAD_GATEWAY_STATUS
                        retry_after = _retry_after_seconds(exc.response)
                        error_type = _error_type_from_status(status_code)
                        if status_code == 429 or (400 <= status_code < 500):
                            if retry_after is None and status_code == 429:
                                retry_after = DEFAULT_RETRY_AFTER_SECONDS
                            await queue.put(
                                (
                                    "error",
                                    {
                                        "status": status_code,
                                        "message": message,
                                        "type": error_type,
                                        "retry_after": retry_after,
                                    },
                                )
                            )
                            return
                        if retry_after is None and status_code >= 500:
                            retry_after = DEFAULT_RETRY_AFTER_SECONDS
                        await queue.put(
                            (
                                "fallback",
                                {
                                    "status": status_code,
                                    "message": message,
                                    "type": error_type,
                                    "retry_after": retry_after,
                                },
                            )
                        )
                        return
                    except Exception as exc:
                        planner.record_failure(provider_name)
                        await queue.put(
                            (
                                "fallback",
                                {
                                    "status": BAD_GATEWAY_STATUS,
                                    "message": str(exc) or "provider error",
                                    "type": "provider_server_error",
                                    "retry_after": DEFAULT_RETRY_AFTER_SECONDS,
                                },
                            )
                        )
                        return
                    if first_event is not None:
                        await queue.put(("data", _encode_event(first_event)))
                    async for raw_event in stream_iter:
                        await queue.put(("data", _encode_event(raw_event)))
                    planner.record_success(provider_name)
                    await _write_metrics(
                        ok=True,
                        status=200,
                        latency_ms=int((time.perf_counter() - start) * 1000),
                        retries=attempts - 1,
                    )
                    await queue.put(("done", None))
            except asyncio.CancelledError:
                raise
            except UnsupportedContentBlockError as exc:
                planner.record_failure(provider_name)
                await queue.put(
                    (
                        "error",
                        {
                            "status": 400,
                            "message": str(exc) or "unsupported content block",
                            "type": "provider_error",
                            "retry_after": None,
                        },
                    )
                )
            except Exception as exc:
                planner.record_failure(provider_name)
                await queue.put(
                    (
                        "fallback",
                        {
                            "status": BAD_GATEWAY_STATUS,
                            "message": str(exc) or "provider error",
                            "type": "provider_server_error",
                            "retry_after": DEFAULT_RETRY_AFTER_SECONDS,
                        },
                    )
                )

        producer_task = asyncio.create_task(producer())
        first_kind, first_payload = await queue.get()
        first_chunk: bytes | None = None
        prefetched_chunks: list[bytes] = []
        initial_done = False
        if first_kind == "data":
            first_chunk = first_payload
            await asyncio.sleep(0)
            drained: list[tuple[str, Any]] = []
            while True:
                try:
                    drained.append(queue.get_nowait())
                except asyncio.QueueEmpty:
                    break
            for kind, payload in drained:
                if kind == "data":
                    prefetched_chunks.append(payload)
                    continue
                if kind == "done":
                    initial_done = True
                    continue
                if kind in {"error", "fallback"}:
                    first_kind = kind
                    first_payload = payload
                    first_chunk = None
                    prefetched_chunks.clear()
                    initial_done = False
                    break
                raise RuntimeError("unexpected stream signal")
        if first_kind == "error":
            await producer_task
            status_code = int(first_payload["status"])
            message = str(first_payload["message"]) if first_payload["message"] else ""
            retry_after = first_payload.get("retry_after")
            await _write_metrics(
                ok=False,
                status=status_code,
                latency_ms=int((time.perf_counter() - start) * 1000),
                retries=attempts - 1,
                error=message,
                retry_after=retry_after,
            )
            error_payload: dict[str, Any] = {
                "message": message,
                "type": str(first_payload.get("type") or _error_type_from_status(status_code)),
            }
            if retry_after is not None:
                error_payload["retry_after"] = retry_after
            headers = _make_response_headers(
                req_id=req_id, provider=provider_name, attempts=attempts
            )
            return JSONResponse(
                {"error": error_payload}, status_code=status_code, headers=headers
            )
        if first_kind == "fallback":
            await producer_task
            last_provider = provider_name
            last_model = provider_model
            last_status = int(first_payload["status"])
            last_error = str(first_payload.get("message") or "provider error")
            last_error_type = str(first_payload.get("type") or _error_type_from_status(last_status))
            last_retry_after = first_payload.get("retry_after")
            if last_retry_after is None and last_status >= 500:
                last_retry_after = DEFAULT_RETRY_AFTER_SECONDS
            continue
        if first_kind not in {"data", "done"}:
            await producer_task
            raise RuntimeError("unexpected stream signal")

        async def event_source() -> tuple[str, dict[str, Any]]:
            chunks: list[bytes] = []
            try:
                if first_chunk is not None:
<<<<<<< HEAD
                    chunks.append(first_chunk)
                if first_kind == "done":
                    chunks.append(b"data: [DONE]\n\n")
                    return "stream", {"chunks": chunks}
=======
                    yield first_chunk
                for chunk in prefetched_chunks:
                    yield chunk
                if first_kind == "done":
                    yield b"data: [DONE]\n\n"
                    return
                if initial_done:
                    yield b"data: [DONE]\n\n"
                    return
>>>>>>> 1e6f34ae
                while True:
                    kind, payload = await queue.get()
                    if kind == "data":
                        chunks.append(payload)
                    elif kind == "done":
                        chunks.append(b"data: [DONE]\n\n")
                        return "stream", {"chunks": chunks}
                    elif kind in {"fallback", "error"}:
                        return kind, payload
                    else:
                        raise RuntimeError("unexpected stream signal")
            finally:
                if not producer_task.done():
                    producer_task.cancel()
                try:
                    await producer_task
                except asyncio.CancelledError:
                    pass
                except Exception:
                    pass

        result_kind, result_payload = await event_source()
        if result_kind == "stream":
            response = StreamingResponse(
                result_payload["chunks"], media_type="text/event-stream"
            )
            response.headers.update(
                _make_response_headers(
                    req_id=req_id,
                    provider=provider_name,
                    attempts=attempts,
                )
            )
            return response
        if result_kind == "fallback":
            last_provider = provider_name
            last_model = provider_model
            last_status = int(result_payload["status"])
            last_error = str(result_payload.get("message") or "provider error")
            last_error_type = str(
                result_payload.get("type") or _error_type_from_status(last_status)
            )
            last_retry_after = result_payload.get("retry_after")
            if last_retry_after is None and last_status >= 500:
                last_retry_after = DEFAULT_RETRY_AFTER_SECONDS
            continue
        if result_kind == "error":
            status_code = int(result_payload["status"])
            message = str(result_payload.get("message") or "")
            retry_after = result_payload.get("retry_after")
            await _write_metrics(
                ok=False,
                status=status_code,
                latency_ms=int((time.perf_counter() - start) * 1000),
                retries=attempts - 1,
                error=message or None,
                retry_after=retry_after,
            )
            error_payload: dict[str, Any] = {
                "message": message,
                "type": str(
                    result_payload.get("type") or _error_type_from_status(status_code)
                ),
            }
            if retry_after is not None:
                error_payload["retry_after"] = retry_after
            headers = _make_response_headers(
                req_id=req_id, provider=provider_name, attempts=attempts
            )
            return JSONResponse(
                {"error": error_payload},
                status_code=status_code,
                headers=headers,
            )
        raise RuntimeError("unexpected event source result")

    latency_ms = int((time.perf_counter() - start) * 1000)
    failure_status = last_status or BAD_GATEWAY_STATUS
    failure_error = last_error or "all providers failed"
    failure_error_type = last_error_type or _error_type_from_status(failure_status)
    if last_retry_after is None and (failure_status == 429 or failure_status >= 500):
        last_retry_after = DEFAULT_RETRY_AFTER_SECONDS
    failure_record: dict[str, Any] = {
        "req_id": req_id,
        "ts": time.time(),
        "task": task,
        "provider": last_provider,
        "model": last_model,
        "latency_ms": latency_ms,
        "ok": False,
        "status": failure_status,
        "error": failure_error,
        "retries": max(attempts - 1, 0),
        "usage_prompt": 0,
        "usage_completion": 0,
    }
    if last_retry_after is not None:
        failure_record["retry_after"] = last_retry_after
    await _log_metrics(failure_record)
    error_payload = {"message": failure_error, "type": failure_error_type}
    if last_retry_after is not None:
        error_payload["retry_after"] = last_retry_after
    headers = _make_response_headers(
        req_id=req_id, provider=last_provider, attempts=attempts
    )
    return JSONResponse(
        {"error": error_payload}, status_code=failure_status, headers=headers
    )<|MERGE_RESOLUTION|>--- conflicted
+++ resolved
@@ -828,22 +828,10 @@
             chunks: list[bytes] = []
             try:
                 if first_chunk is not None:
-<<<<<<< HEAD
                     chunks.append(first_chunk)
                 if first_kind == "done":
                     chunks.append(b"data: [DONE]\n\n")
                     return "stream", {"chunks": chunks}
-=======
-                    yield first_chunk
-                for chunk in prefetched_chunks:
-                    yield chunk
-                if first_kind == "done":
-                    yield b"data: [DONE]\n\n"
-                    return
-                if initial_done:
-                    yield b"data: [DONE]\n\n"
-                    return
->>>>>>> 1e6f34ae
                 while True:
                     kind, payload = await queue.get()
                     if kind == "data":
