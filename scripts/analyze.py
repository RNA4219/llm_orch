import json, statistics, pathlib, datetime, math, shutil
from collections import Counter
from typing import Sequence

LOG = pathlib.Path("logs/test.jsonl")
REPORT = pathlib.Path("reports/today.md")
ISSUE_OUT = pathlib.Path("reports/issue_suggestions.md")

<<<<<<< HEAD
FAIL_STATUSES = frozenset({"fail", "failed", "error"})


def _normalize_status(value: object) -> str | None:
    if not isinstance(value, str):
        return None
    normalized = value.strip().lower()
    if not normalized:
        return None
    return normalized
=======
_STATUS_KEYS = ("status", "outcome", "result", "state")
_SKIPPED_STATUSES = {"skip", "skipped"}
_FAIL_STATUSES = {"fail", "failed", "error", "errored"}
>>>>>>> cd65d40c

def _normalize_duration(value: object) -> int:
    if isinstance(value, bool):
        return int(value)
    if isinstance(value, (int, float)):
        if isinstance(value, float) and not math.isfinite(value):
            return 0
        return int(value)
    if isinstance(value, str):
        try:
            parsed = float(value)
        except ValueError:
            return 0
        if not math.isfinite(parsed):
            return 0
        return int(parsed)
    return 0


def load_results():
    tests, durs, fails = [], [], []
    if not LOG.exists():
        return tests, durs, fails
    with LOG.open() as f:
        for line in f:
            stripped = line.strip()
            if not stripped:
                continue
            obj = json.loads(stripped)
            status_value = None
            for key in _STATUS_KEYS:
                value = obj.get(key)
                if isinstance(value, str):
                    status_value = value
                    break
            status_lower = status_value.lower() if status_value else ""
            if not status_lower or status_lower in _SKIPPED_STATUSES:
                continue
            tests.append(obj.get("name"))
            durs.append(_normalize_duration(obj.get("duration_ms", 0)))
<<<<<<< HEAD
            status = _normalize_status(obj.get("status"))
            if status in FAIL_STATUSES:
=======
            if status_lower in _FAIL_STATUSES:
>>>>>>> cd65d40c
                fails.append(obj.get("name"))
    return tests, durs, fails

def compute_p95(durations: Sequence[object]) -> int:
    normalized = [_normalize_duration(value) for value in durations]
    if not normalized:
        return 0
    if len(normalized) == 1:
        return normalized[0]

    sorted_durations = sorted(normalized)
    sample_count = len(sorted_durations)

    if sample_count < 20:
        try:
            return int(
                statistics.quantiles(
                    sorted_durations, n=20, method="inclusive"
                )[18]
            )
        except statistics.StatisticsError:
            index = min(sample_count - 1, math.ceil(0.95 * sample_count) - 1)
            return int(sorted_durations[index])

    try:
        return int(statistics.quantiles(sorted_durations, n=20)[18])
    except statistics.StatisticsError:
        index = min(sample_count - 1, math.ceil(0.95 * sample_count) - 1)
        return int(sorted_durations[index])

def main():
    tests, durs, fails = load_results()
    total = len(tests)
    if total == 0:
        pass_rate_text = "未実行"
    else:
        pass_rate = (total - len(fails)) / total
        pass_rate_text = f"{pass_rate:.2%}"
    p95 = compute_p95(durs)
    now = datetime.datetime.utcnow().isoformat()
    REPORT.parent.mkdir(parents=True, exist_ok=True)
    with REPORT.open("w", encoding="utf-8") as f:
        f.write(f"# Reflection Report ({now})\n\n")
        f.write(f"- Total tests: {total}\n")
        f.write(f"- Pass rate: {pass_rate_text}\n")
        f.write(f"- Duration p95: {p95} ms\n")
        f.write(f"- Failures: {len(fails)}\n\n")
        if fails:
            f.write("## Why-Why (draft)\n")
            for name, cnt in Counter(fails).items():
                f.write(f"- {name}: 仮説=前処理の不安定/依存の競合/境界値不足\n")
    if fails:
        with ISSUE_OUT.open("w", encoding="utf-8") as f:
            f.write("### 反省TODO\n")
            for name in set(fails):
                f.write(f"- [ ] {name} の再現手順/前提/境界値を追加\n")
    else:
        if ISSUE_OUT.exists():
            if ISSUE_OUT.is_file() or ISSUE_OUT.is_symlink():
                try:
                    ISSUE_OUT.unlink()
                except OSError:
                    ISSUE_OUT.write_text("", encoding="utf-8")
            else:
                shutil.rmtree(ISSUE_OUT)
if __name__ == "__main__":
    main()<|MERGE_RESOLUTION|>--- conflicted
+++ resolved
@@ -6,7 +6,6 @@
 REPORT = pathlib.Path("reports/today.md")
 ISSUE_OUT = pathlib.Path("reports/issue_suggestions.md")
 
-<<<<<<< HEAD
 FAIL_STATUSES = frozenset({"fail", "failed", "error"})
 
 
@@ -17,11 +16,6 @@
     if not normalized:
         return None
     return normalized
-=======
-_STATUS_KEYS = ("status", "outcome", "result", "state")
-_SKIPPED_STATUSES = {"skip", "skipped"}
-_FAIL_STATUSES = {"fail", "failed", "error", "errored"}
->>>>>>> cd65d40c
 
 def _normalize_duration(value: object) -> int:
     if isinstance(value, bool):
@@ -62,12 +56,8 @@
                 continue
             tests.append(obj.get("name"))
             durs.append(_normalize_duration(obj.get("duration_ms", 0)))
-<<<<<<< HEAD
             status = _normalize_status(obj.get("status"))
             if status in FAIL_STATUSES:
-=======
-            if status_lower in _FAIL_STATUSES:
->>>>>>> cd65d40c
                 fails.append(obj.get("name"))
     return tests, durs, fails
 
