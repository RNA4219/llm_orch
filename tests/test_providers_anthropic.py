--- conflicted
+++ resolved
@@ -15,7 +15,6 @@
 from src.orch.router import ProviderDef
 
 
-<<<<<<< HEAD
 def test_anthropic_chat_formats_messages(monkeypatch: pytest.MonkeyPatch) -> None:
     captured: dict[str, Any] = {}
 
@@ -46,15 +45,6 @@
         base_url="https://example.com",
         model="claude-3",
         auth_env=None,
-=======
-def test_anthropic_payload_maps_openai_messages(monkeypatch: pytest.MonkeyPatch) -> None:
-    provider_def = ProviderDef(
-        name="anthropic",
-        type="anthropic",
-        base_url="https://api.anthropic.com",
-        model="claude-3-sonnet",
-        auth_env="ANTHROPIC_API_KEY",
->>>>>>> 1b111010
         rpm=60,
         concurrency=1,
     )
@@ -65,7 +55,6 @@
     provider = AnthropicProvider(provider_def)
 
     messages = [
-<<<<<<< HEAD
         {
             "role": "system",
             "content": [
@@ -122,14 +111,6 @@
         {"role": "assistant", "content": [{"type": "text", "text": "Hi!"}]},
         {"role": "user", "content": [{"type": "text", "text": "How are you?"}]},
     ]
-=======
-        {"role": "system", "content": "you are helpful"},
-        {"role": "user", "content": "hello"},
-        {"role": "assistant", "content": "hi"},
-    ]
-
-    captured: dict[str, Any] = {}
->>>>>>> 1b111010
 
     class DummyAsyncClient:
         def __init__(self, *args: Any, **kwargs: Any) -> None:
