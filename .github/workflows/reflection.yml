name: reflection
on:
  workflow_run:
    workflows: ["test"]
    types: [completed]
  schedule:
    - cron: "0 3 * * *"   # 毎日3:00 UTC
jobs:
  reflect:
    runs-on: ubuntu-latest
    permissions:
      contents: write
      issues: write
      pull-requests: write
    steps:
      - uses: actions/checkout@v4
      - uses: actions/download-artifact@v4
        id: fetch-logs
        if: ${{ github.event_name == 'workflow_run' }}
        continue-on-error: true
        with:
          name: test-logs
          path: logs
<<<<<<< HEAD
          if-no-artifact-found: warn
=======
      - name: Warn when logs artifact is unavailable
        if: ${{ steps.fetch-logs.outcome == 'failure' }}
        run: |
          echo "::warning::test-logs artifact not found; continuing without log import"
>>>>>>> a0b36cb1
      - name: Setup Python
        uses: actions/setup-python@v5
        with:
          python-version: "3.11"
      - name: Analyze logs → report
        run: |
          python -m pip install --upgrade pip
          python scripts/analyze.py
      - name: Commit report
        run: |
          git config user.name "reflect-bot"
          git config user.email "bot@example.com"
          git add reports/today.md
          git commit -m "chore(report): reflection report [skip ci]" || echo "no changes"
          git push || true
      - name: Open issue if needed (draft memo)
        if: ${{ hashFiles('reports/issue_suggestions.md') != '' }}
        uses: peter-evans/create-issue-from-file@v5
        with:
          title: "反省TODO ${{ github.run_id }}"
          content-filepath: reports/issue_suggestions.md
          labels: reflection, needs-triage
      - name: Open draft PR with doc/test tweaks (disabled)
        if: ${{ false }}  # デチューン：無効化
        uses: peter-evans/create-pull-request@v6
        with:
          title: "Reflection suggestions (draft)"
          draft: true
          labels: reflection<|MERGE_RESOLUTION|>--- conflicted
+++ resolved
@@ -21,14 +21,7 @@
         with:
           name: test-logs
           path: logs
-<<<<<<< HEAD
           if-no-artifact-found: warn
-=======
-      - name: Warn when logs artifact is unavailable
-        if: ${{ steps.fetch-logs.outcome == 'failure' }}
-        run: |
-          echo "::warning::test-logs artifact not found; continuing without log import"
->>>>>>> a0b36cb1
       - name: Setup Python
         uses: actions/setup-python@v5
         with:
