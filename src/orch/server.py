import asyncio
import json
import os
import time
import uuid
from collections import defaultdict
from dataclasses import asdict, is_dataclass
from datetime import datetime, timezone
from email.utils import parsedate_to_datetime
from typing import Any

import httpx
from fastapi import FastAPI, HTTPException, Request, Response
from fastapi.middleware.cors import CORSMiddleware
from fastapi.responses import JSONResponse, StreamingResponse


from .metrics import MetricsLogger
from .providers import ProviderRegistry, UnsupportedContentBlockError
from .rate_limiter import ProviderGuards
from .router import RouteDef, RoutePlanner, load_config
from .types import ChatRequest, ProviderChatResponse, chat_response_from_provider

app = FastAPI(title="llm-orch")

CONFIG_DIR = os.environ.get("ORCH_CONFIG_DIR", os.path.join(os.path.dirname(os.path.dirname(__file__)), "..", "config"))

TRUTHY_VALUES: frozenset[str] = frozenset({"1", "true", "yes", "on"})
FALSY_VALUES: frozenset[str] = frozenset({"0", "false", "no", "off"})


def _env_var_as_bool(name: str, *, default: bool = False) -> bool:
    raw = os.environ.get(name)
    if raw is None:
        return default
    normalized = raw.strip().lower()
    if not normalized:
        return default
    if normalized in TRUTHY_VALUES:
        return True
    if normalized in FALSY_VALUES:
        return False
    return default


USE_DUMMY: bool = _env_var_as_bool("ORCH_USE_DUMMY")
DEFAULT_RETRY_AFTER_SECONDS = int(os.environ.get("ORCH_RETRY_AFTER_SECONDS", "30"))


def _parse_env_list(value: str) -> list[str]:
    return [item.strip() for item in value.split(",") if item.strip()]


INBOUND_API_KEYS = frozenset(_parse_env_list(os.environ.get("ORCH_INBOUND_API_KEYS", "")))
API_KEY_HEADER = os.environ.get("ORCH_API_KEY_HEADER", "x-api-key")
ALLOWED_ORIGINS = _parse_env_list(os.environ.get("ORCH_CORS_ALLOW_ORIGINS", ""))
PROM_CONTENT_TYPE = "text/plain; version=0.0.4; charset=utf-8"
HISTOGRAM_BUCKETS: tuple[float, ...] = (0.05, 0.1, 0.25, 0.5, 1.0, 2.0, 5.0, 10.0)


def _new_histogram_state() -> dict[str, Any]:
    return {"buckets": [0] * (len(HISTOGRAM_BUCKETS) + 1), "count": 0, "sum": 0.0}


PROM_COUNTER: defaultdict[tuple[str, str, str], int] = defaultdict(int)
PROM_HISTOGRAM: defaultdict[tuple[str, str], dict[str, Any]] = defaultdict(
    _new_histogram_state
)


def _make_response_headers(*, req_id: str, provider: str | None, attempts: int) -> dict[str, str]:
    fallback_attempts = max(attempts - 1, 0)
    provider_value = provider or "unknown"
    return {
        "x-orch-request-id": req_id,
        "x-orch-provider": provider_value,
        "x-orch-fallback-attempts": str(fallback_attempts),
    }


def _estimate_text_tokens(text: str) -> int:
    normalized = text.strip()
    if not normalized:
        return 0
    return max(len(normalized) // 4, 1)


def _estimate_content_tokens(content: Any) -> int:
    if isinstance(content, str):
        return _estimate_text_tokens(content)
    if isinstance(content, list):
        total = 0
        for item in content:
            if isinstance(item, dict):
                text = item.get("text")
                if isinstance(text, str):
                    total += _estimate_text_tokens(text)
        return total
    return 0


def _estimate_prompt_tokens(messages: list[dict[str, Any]], fallback: int) -> int:
    total = 0
    for message in messages:
        if not isinstance(message, dict):
            continue
        total += _estimate_content_tokens(message.get("content"))
    if total <= 0:
        return max(int(fallback), 0)
    return total


cfg = load_config(CONFIG_DIR, use_dummy=USE_DUMMY)
providers = ProviderRegistry(cfg.providers)
guards = ProviderGuards(cfg.providers)
planner = RoutePlanner(cfg.router, cfg.providers)
metrics = MetricsLogger(os.path.join(os.path.dirname(os.path.dirname(__file__)), "..", "metrics"))

if ALLOWED_ORIGINS:
    app.add_middleware(
        CORSMiddleware,
        allow_origins=ALLOWED_ORIGINS,
        allow_credentials=True,
        allow_methods=["*"],
        allow_headers=["*"],
    )


def _http_status_error_details(exc: httpx.HTTPStatusError) -> tuple[int | None, str]:
    status: int | None = None
    message: str | None = None
    response = exc.response
    if response is not None:
        status = response.status_code
        try:
            payload = response.json()
        except ValueError:
            payload = None
        if isinstance(payload, dict):
            error_field = payload.get("error")
            if isinstance(error_field, dict):
                error_message = error_field.get("message")
                if isinstance(error_message, str) and error_message:
                    message = error_message
            if message is None:
                nested_message = payload.get("message")
                if isinstance(nested_message, str) and nested_message:
                    message = nested_message
        if message is None:
            text = response.text
            if text:
                message = text
        if message is None:
            reason = response.reason_phrase
            if reason:
                message = reason
    if message is None:
        message = str(exc)
    return status, message


def _retry_after_seconds(response: httpx.Response | None) -> int | None:
    if response is None:
        return None
    header = response.headers.get("Retry-After")
    if not header:
        return None
    value = header.strip()
    if not value:
        return None
    if value.isdigit():
        return max(int(value), 0)
    try:
        parsed = parsedate_to_datetime(value)
    except (TypeError, ValueError, IndexError):
        return None
    if parsed is None:
        return None
    if parsed.tzinfo is None:
        parsed = parsed.replace(tzinfo=timezone.utc)
    delta = (parsed - datetime.now(timezone.utc)).total_seconds()
    return max(int(delta), 0)


def _error_type_from_status(status: int | None) -> str:
    if status == 429:
        return "rate_limit"
    if status is not None and status >= 500:
        return "provider_server_error"
    return "provider_error"


def _require_api_key(req: Request) -> None:
    if not INBOUND_API_KEYS:
        return
    candidate = req.headers.get(API_KEY_HEADER)
    if candidate is None:
        auth_header = req.headers.get("authorization")
        if auth_header and auth_header.startswith("Bearer "):
            candidate = auth_header[7:]
    if candidate and candidate in INBOUND_API_KEYS:
        return
    raise HTTPException(status_code=401, detail="missing or invalid api key")


async def _log_metrics(record: dict[str, Any]) -> None:
    await metrics.write(record)
    provider = str(record.get("provider") or "unknown")
    status = str(record.get("status") or "0")
    ok_label = "true" if record.get("ok") else "false"
    PROM_COUNTER[(provider, status, ok_label)] += 1
    latency_seconds = max(float(record.get("latency_ms") or 0) / 1000.0, 0.0)
    hist_entry = PROM_HISTOGRAM[(provider, ok_label)]
    buckets = hist_entry["buckets"]
    for idx, bound in enumerate(HISTOGRAM_BUCKETS):
        if latency_seconds <= bound:
            buckets[idx] += 1
    buckets[-1] += 1
    hist_entry["count"] += 1
    hist_entry["sum"] += latency_seconds


def _render_prometheus() -> bytes:
    lines: list[str] = [
        "# HELP orch_requests_total Total number of orchestrator requests",
        "# TYPE orch_requests_total counter",
    ]
    for (provider, status, ok_label), value in sorted(PROM_COUNTER.items()):
        lines.append(
            f'orch_requests_total{{provider="{provider}",status="{status}",ok="{ok_label}"}} {value}'
        )
    lines.append(
        "# HELP orch_request_latency_seconds Request latency for orchestrated requests"
    )
    lines.append("# TYPE orch_request_latency_seconds histogram")
    for (provider, ok_label), state in sorted(PROM_HISTOGRAM.items()):
        buckets = state["buckets"]
        for idx, bound in enumerate(HISTOGRAM_BUCKETS):
            le_value = format(bound, ".6g")
            count = buckets[idx]
            lines.append(
                f'orch_request_latency_seconds_bucket{{provider="{provider}",ok="{ok_label}",le="{le_value}"}} {count}'
            )
        lines.append(
            f'orch_request_latency_seconds_bucket{{provider="{provider}",ok="{ok_label}",le="+Inf"}} {buckets[-1]}'
        )
        lines.append(
            f'orch_request_latency_seconds_count{{provider="{provider}",ok="{ok_label}"}} {state["count"]}'
        )
        lines.append(
            f'orch_request_latency_seconds_sum{{provider="{provider}",ok="{ok_label}"}} {state["sum"]}'
        )
    return ("\n".join(lines) + "\n").encode("utf-8")

MAX_PROVIDER_ATTEMPTS = 3
BAD_GATEWAY_STATUS = 502
STREAMING_UNSUPPORTED_ERROR = "streaming responses are not supported"

@app.get("/healthz")
async def healthz():
    return {"status": "ok", "providers": list(cfg.providers.keys())}

@app.get("/metrics")
async def metrics_endpoint(req: Request) -> Response:
    _require_api_key(req)
    return Response(_render_prometheus(), media_type=PROM_CONTENT_TYPE)


@app.post("/v1/chat/completions")
async def chat_completions(req: Request, body: ChatRequest):
    _require_api_key(req)
    header_value = (
        req.headers.get(cfg.router.defaults.task_header)
        if cfg.router.defaults.task_header
        else None
    )
    task = header_value or cfg.router.defaults.task_header_value or "DEFAULT"
    start = time.perf_counter()
    req_id = str(uuid.uuid4())
    normalized_messages = [
        message.model_dump(mode="json", exclude_none=True)
        for message in body.messages
    ]
    function_call = getattr(body, "function_call", None)
    additional_options: dict[str, Any] = {}
    typed_options: dict[str, Any] = {}
    typed_option_fields = (
        "top_p",
        "frequency_penalty",
        "presence_penalty",
        "logit_bias",
        "response_format",
    )
    for field in typed_option_fields:
        if field in body.model_fields_set:
            value = getattr(body, field)
            if value is not None:
                typed_options[field] = value
    extra_options_source = getattr(body, "model_extra", None)
    if isinstance(extra_options_source, dict):
        for key, value in extra_options_source.items():
            if (
                key == "function_call"
                or value is None
                or key in additional_options
                or key in typed_option_fields
            ):
                continue
            additional_options[key] = value
    if "temperature" in body.model_fields_set and body.temperature is not None:
        temperature = body.temperature
    else:
        temperature = cfg.router.defaults.temperature
    if "max_tokens" in body.model_fields_set and body.max_tokens is not None:
        max_tokens = body.max_tokens
    else:
        max_tokens = cfg.router.defaults.max_tokens

    provider_kwargs = {
        "temperature": temperature,
        "max_tokens": max_tokens,
        "tools": body.tools,
        "tool_choice": body.tool_choice,
        "function_call": function_call,
        **typed_options,
        **additional_options,
    }

    estimated_prompt_tokens = _estimate_prompt_tokens(normalized_messages, max_tokens)

    try:
        route = planner.plan(task)
    except ValueError as exc:
        detail = str(exc) or "routing unavailable"
        await _log_metrics({
            "req_id": req_id,
            "ts": time.time(),
            "task": task,
            "provider": "unroutable",
            "model": body.model,
            "latency_ms": int((time.perf_counter() - start) * 1000),
            "ok": False,
            "status": 400,
            "error": detail,
            "usage_prompt": 0,
            "usage_completion": 0,
            "retries": 0,
        })
        raise HTTPException(status_code=400, detail=detail)
    if body.stream:
        return await _stream_chat_response(
            model=body.model,
            route=route,
            task=task,
            req_id=req_id,
            start=start,
            normalized_messages=normalized_messages,
            provider_kwargs=provider_kwargs,
        )
    last_err: str | None = None
    usage_prompt = 0
    usage_completion = 0
    attempt_count = 0
    last_provider = route.primary
    last_model = body.model
    last_error_type: str | None = None
    last_retry_after: int | None = None
    success_response: ProviderChatResponse | None = None
    success_record: dict[str, object] | None = None

    abort_processing = False
    abort_status: int | None = None
    abort_error: str | None = None
    abort_error_type: str | None = None
    abort_retry_after: int | None = None
    for provider_name in [route.primary] + route.fallback:
        prov = providers.get(provider_name)
        guard = guards.get(provider_name)
        for attempt in range(1, MAX_PROVIDER_ATTEMPTS + 1):
            should_abort = False
            async with guard.acquire(
                estimated_prompt_tokens=estimated_prompt_tokens
            ) as lease:
                attempt_count += 1
                try:
                    resp = await prov.chat(
                        body.model,
                        normalized_messages,
                        **provider_kwargs,
                    )
                except Exception as exc:
                    if getattr(guard, "_tpm_bucket", None) is not None:
                        guard.record_usage(
                            lease,
                            usage_prompt_tokens=0,
                            usage_completion_tokens=0,
                        )
                    planner.record_failure(provider_name)
                    last_err = str(exc)
                    last_provider = provider_name
                    last_model = prov.model or body.model
                    last_error_type = "provider_error"
                    if isinstance(exc, UnsupportedContentBlockError):
                        abort_error = last_err or "unsupported content block"
                        abort_status = 400
                        abort_error_type = "provider_error"
                        should_abort = True
                    elif isinstance(exc, httpx.HTTPStatusError):
                        status, message = _http_status_error_details(exc)
                        retry_after = _retry_after_seconds(exc.response)
                        error_type = _error_type_from_status(status)
                        last_error_type = error_type
                        if retry_after is not None:
                            last_retry_after = retry_after
                        if status == 429:
                            abort_error = message
                            abort_status = status
                            abort_error_type = error_type
                            abort_retry_after = (
                                retry_after if retry_after is not None else DEFAULT_RETRY_AFTER_SECONDS
                            )
                            should_abort = True
                        elif status is not None and 400 <= status < 500:
                            abort_error = message
                            last_err = abort_error
                            abort_status = status
                            abort_error_type = error_type
                            should_abort = True
                        elif status is not None and status >= 500 and last_retry_after is None:
                            last_retry_after = (
                                retry_after if retry_after is not None else DEFAULT_RETRY_AFTER_SECONDS
                            )
                else:
                    latency_ms = int((time.perf_counter() - start) * 1000)
                    usage_prompt = resp.usage_prompt_tokens or 0
                    usage_completion = resp.usage_completion_tokens or 0
                    guard.record_usage(
                        lease,
                        usage_prompt_tokens=usage_prompt,
                        usage_completion_tokens=usage_completion,
                    )
                    planner.record_success(provider_name)
                    success_response = resp
                    last_provider = provider_name
                    last_model = resp.model or body.model or prov.model
                    success_record = {
                        "req_id": req_id,
                        "ts": time.time(),
                        "task": task,
                        "provider": provider_name,
                        "model": last_model,
                        "latency_ms": latency_ms,
                        "ok": True,
                        "status": resp.status_code,
                        "retries": attempt_count - 1,
                        "usage_prompt": usage_prompt,
                        "usage_completion": usage_completion,
                    }
                    break

            if should_abort:
                abort_processing = True
                break

            if attempt < MAX_PROVIDER_ATTEMPTS:
                await asyncio.sleep(min(0.25 * attempt, 2.0))  # simple backoff

        if success_record is not None or abort_processing:
            break

    if success_response is not None and success_record is not None:
        await _log_metrics(success_record)
        headers = _make_response_headers(
            req_id=req_id, provider=last_provider, attempts=attempt_count
        )
        return JSONResponse(
            chat_response_from_provider(success_response), headers=headers
        )

    latency_ms = int((time.perf_counter() - start) * 1000)
    failure_status = BAD_GATEWAY_STATUS
    failure_error = last_err or "all providers failed"
    if abort_processing and abort_status is not None:
        failure_status = abort_status
        failure_error = abort_error or failure_error
    failure_error_type = (
        abort_error_type or last_error_type or _error_type_from_status(failure_status)
    )
    failure_retry_after = abort_retry_after if abort_processing else last_retry_after
    if failure_retry_after is None and (
        failure_status == 429 or failure_status >= 500
    ):
        failure_retry_after = DEFAULT_RETRY_AFTER_SECONDS
    failure_record = {
        "req_id": req_id,
        "ts": time.time(),
        "task": task,
        "provider": last_provider,
        "model": last_model,
        "latency_ms": latency_ms,
        "ok": False,
        "status": failure_status,
        "error": failure_error,
        "usage_prompt": 0,
        "usage_completion": 0,
        "retries": max(attempt_count - 1, 0),
    }
    if failure_retry_after is not None:
        failure_record["retry_after"] = failure_retry_after
    await _log_metrics(failure_record)
    error_payload: dict[str, Any] = {
        "message": failure_error,
        "type": failure_error_type,
    }
    if failure_retry_after is not None:
        error_payload["retry_after"] = failure_retry_after
    headers = _make_response_headers(
        req_id=req_id, provider=last_provider, attempts=attempt_count
    )
    return JSONResponse(
        {"error": error_payload}, status_code=failure_status, headers=headers
    )


async def _stream_chat_response(
    *,
    model: str,
    route: RouteDef,
    task: str,
    req_id: str,
    start: float,
    normalized_messages: list[dict[str, Any]],
    provider_kwargs: dict[str, Any],
) -> JSONResponse | StreamingResponse:
    providers_to_try = [route.primary] + route.fallback
    if not providers_to_try:
        headers = _make_response_headers(
            req_id=req_id, provider=route.primary or "unroutable", attempts=0
        )
        return JSONResponse(
            {"error": {"message": "routing unavailable"}},
            status_code=400,
            headers=headers,
        )

    def _encode_event(raw_event: Any) -> bytes:
        if isinstance(raw_event, dict):
            event_name = raw_event.get("event")
            data_field = raw_event.get("data")
        else:
            event_name = None
            data_field = raw_event
        if not isinstance(event_name, str):
            event_name = None
        if data_field is not None and not isinstance(data_field, str):
            model_dump = getattr(data_field, "model_dump", None)
            if callable(model_dump):
                try:
                    data_field = model_dump(mode="json", exclude_none=True)
                except TypeError:
                    data_field = model_dump()
            elif is_dataclass(data_field):
                data_field = asdict(data_field)
        if isinstance(data_field, str):
            data_text = data_field
        elif data_field is None:
            data_text = ""
        else:
            data_text = json.dumps(data_field)
        lines = []
        if event_name:
            lines.append(f"event: {event_name}")
        lines.append(f"data: {data_text}")
        return ("\n".join(lines) + "\n\n").encode("utf-8")

    attempts = 0
    last_error: str | None = None
    last_status: int | None = None
    last_error_type: str | None = None
    last_retry_after: int | None = None
    last_provider = providers_to_try[0]
    last_model = model

    for provider_name in providers_to_try:
        attempts += 1
        provider = providers.get(provider_name)
        provider_model = provider.model or model
        if not hasattr(provider, "chat_stream"):
            planner.record_failure(provider_name)
            failure_record = {
                "req_id": req_id,
                "ts": time.time(),
                "task": task,
                "provider": provider_name,
                "model": provider_model,
                "latency_ms": int((time.perf_counter() - start) * 1000),
                "ok": False,
                "status": 400,
                "error": STREAMING_UNSUPPORTED_ERROR,
                "retries": attempts - 1,
                "usage_prompt": 0,
                "usage_completion": 0,
            }
            await _log_metrics(failure_record)
            last_provider = "unsupported"
            last_model = provider_model
            last_status = 400
            last_error = STREAMING_UNSUPPORTED_ERROR
            last_error_type = "provider_error"
            last_retry_after = None
            continue
        guard = guards.get(provider_name)
        queue: asyncio.Queue[tuple[str, Any]] = asyncio.Queue()

        async def _write_metrics(
            *,
            ok: bool,
            status: int,
            latency_ms: int,
            retries: int,
            error: str | None = None,
            retry_after: int | None = None,
        ) -> None:
            record = {
                "req_id": req_id,
                "ts": time.time(),
                "task": task,
                "provider": provider_name,
                "model": provider_model,
                "latency_ms": latency_ms,
                "ok": ok,
                "status": status,
                "retries": retries,
                "usage_prompt": 0,
                "usage_completion": 0,
            }
            if error is not None:
                record["error"] = error
            if retry_after is not None:
                record["retry_after"] = retry_after
            await _log_metrics(record)

        async def producer() -> None:
            try:
                async with guard:
                    stream_iter = provider.chat_stream(
                        model,
                        normalized_messages,
                        **provider_kwargs,
                    )
                    try:
                        first_event = await anext(stream_iter, None)
                    except UnsupportedContentBlockError as exc:
                        planner.record_failure(provider_name)
                        await queue.put(
                            (
                                "error",
                                {
                                    "status": 400,
                                    "message": str(exc) or "unsupported content block",
                                    "type": "provider_error",
                                    "retry_after": None,
                                },
                            )
                        )
                        return
                    except httpx.HTTPStatusError as exc:
                        planner.record_failure(provider_name)
                        status, message = _http_status_error_details(exc)
                        status_code = status or BAD_GATEWAY_STATUS
                        retry_after = _retry_after_seconds(exc.response)
                        error_type = _error_type_from_status(status_code)
                        if status_code == 429 or (400 <= status_code < 500):
                            if retry_after is None and status_code == 429:
                                retry_after = DEFAULT_RETRY_AFTER_SECONDS
                            await queue.put(
                                (
                                    "error",
                                    {
                                        "status": status_code,
                                        "message": message,
                                        "type": error_type,
                                        "retry_after": retry_after,
                                    },
                                )
                            )
                            return
                        if retry_after is None and status_code >= 500:
                            retry_after = DEFAULT_RETRY_AFTER_SECONDS
                        await queue.put(
                            (
                                "fallback",
                                {
                                    "status": status_code,
                                    "message": message,
                                    "type": error_type,
                                    "retry_after": retry_after,
                                },
                            )
                        )
                        return
                    except Exception as exc:
                        planner.record_failure(provider_name)
                        await queue.put(
                            (
                                "fallback",
                                {
                                    "status": BAD_GATEWAY_STATUS,
                                    "message": str(exc) or "provider error",
                                    "type": "provider_server_error",
                                    "retry_after": DEFAULT_RETRY_AFTER_SECONDS,
                                },
                            )
                        )
                        return
                    if first_event is not None:
                        await queue.put(("data", _encode_event(first_event)))
                    async for raw_event in stream_iter:
                        await queue.put(("data", _encode_event(raw_event)))
                    planner.record_success(provider_name)
                    await _write_metrics(
                        ok=True,
                        status=200,
                        latency_ms=int((time.perf_counter() - start) * 1000),
                        retries=attempts - 1,
                    )
                    await queue.put(("done", None))
            except asyncio.CancelledError:
                raise
            except UnsupportedContentBlockError as exc:
                planner.record_failure(provider_name)
                await queue.put(
                    (
                        "error",
                        {
                            "status": 400,
                            "message": str(exc) or "unsupported content block",
                            "type": "provider_error",
                            "retry_after": None,
                        },
                    )
                )
            except Exception as exc:
                planner.record_failure(provider_name)
                await queue.put(
                    (
                        "fallback",
                        {
                            "status": BAD_GATEWAY_STATUS,
                            "message": str(exc) or "provider error",
                            "type": "provider_server_error",
                            "retry_after": DEFAULT_RETRY_AFTER_SECONDS,
                        },
                    )
                )

        producer_task = asyncio.create_task(producer())
        first_kind, first_payload = await queue.get()
<<<<<<< HEAD
        buffered_events: list[tuple[str, Any]] = []
        while True:
            try:
                next_kind, next_payload = queue.get_nowait()
            except asyncio.QueueEmpty:
                break
            if next_kind == "fallback":
                first_kind = "fallback"
                first_payload = next_payload
                buffered_events.clear()
                break
            buffered_events.append((next_kind, next_payload))
=======
        first_chunk: bytes | None = None
        prefetched_chunks: list[bytes] = []
        initial_done = False
        if first_kind == "data":
            first_chunk = first_payload
            await asyncio.sleep(0)
            drained: list[tuple[str, Any]] = []
            while True:
                try:
                    drained.append(queue.get_nowait())
                except asyncio.QueueEmpty:
                    break
            for kind, payload in drained:
                if kind == "data":
                    prefetched_chunks.append(payload)
                    continue
                if kind == "done":
                    initial_done = True
                    continue
                if kind in {"error", "fallback"}:
                    first_kind = kind
                    first_payload = payload
                    first_chunk = None
                    prefetched_chunks.clear()
                    initial_done = False
                    break
                raise RuntimeError("unexpected stream signal")
>>>>>>> 1e6f34ae
        if first_kind == "error":
            await producer_task
            status_code = int(first_payload["status"])
            message = str(first_payload["message"]) if first_payload["message"] else ""
            retry_after = first_payload.get("retry_after")
            await _write_metrics(
                ok=False,
                status=status_code,
                latency_ms=int((time.perf_counter() - start) * 1000),
                retries=attempts - 1,
                error=message,
                retry_after=retry_after,
            )
            error_payload: dict[str, Any] = {
                "message": message,
                "type": str(first_payload.get("type") or _error_type_from_status(status_code)),
            }
            if retry_after is not None:
                error_payload["retry_after"] = retry_after
            headers = _make_response_headers(
                req_id=req_id, provider=provider_name, attempts=attempts
            )
            return JSONResponse(
                {"error": error_payload}, status_code=status_code, headers=headers
            )
        if first_kind == "fallback":
            await producer_task
            last_provider = provider_name
            last_model = provider_model
            last_status = int(first_payload["status"])
            last_error = str(first_payload.get("message") or "provider error")
            last_error_type = str(first_payload.get("type") or _error_type_from_status(last_status))
            last_retry_after = first_payload.get("retry_after")
            if last_retry_after is None and last_status >= 500:
                last_retry_after = DEFAULT_RETRY_AFTER_SECONDS
            continue
        if first_kind not in {"data", "done"}:
            await producer_task
            raise RuntimeError("unexpected stream signal")
<<<<<<< HEAD
        initial_chunks: list[bytes] = []
        initial_done = False
        if first_kind == "data":
            initial_chunks.append(first_payload)
        elif first_kind == "done":
            initial_done = True
        for buffered_kind, buffered_payload in buffered_events:
            if buffered_kind == "data":
                initial_chunks.append(buffered_payload)
            elif buffered_kind == "done":
                initial_done = True
                break

        async def event_source() -> Any:
            try:
                for chunk in initial_chunks:
                    yield chunk
                if initial_done:
=======

        async def event_source() -> Any:
            try:
                if first_chunk is not None:
                    yield first_chunk
                for chunk in prefetched_chunks:
                    yield chunk
                if first_kind == "done":
>>>>>>> 1e6f34ae
                    yield b"data: [DONE]\n\n"
                    return
                if initial_done:
                    yield b"data: [DONE]\n\n"
                    return
                while True:
                    kind, payload = await queue.get()
                    if kind == "data":
                        yield payload
                    elif kind == "done":
                        yield b"data: [DONE]\n\n"
                        break
            finally:
                if not producer_task.done():
                    producer_task.cancel()
                try:
                    await producer_task
                except asyncio.CancelledError:
                    pass
                except Exception:
                    pass

        response = StreamingResponse(event_source(), media_type="text/event-stream")
        response.headers.update(
            _make_response_headers(
                req_id=req_id,
                provider=provider_name,
                attempts=attempts,
            )
        )
        return response

    latency_ms = int((time.perf_counter() - start) * 1000)
    failure_status = last_status or BAD_GATEWAY_STATUS
    failure_error = last_error or "all providers failed"
    failure_error_type = last_error_type or _error_type_from_status(failure_status)
    if last_retry_after is None and (failure_status == 429 or failure_status >= 500):
        last_retry_after = DEFAULT_RETRY_AFTER_SECONDS
    failure_record: dict[str, Any] = {
        "req_id": req_id,
        "ts": time.time(),
        "task": task,
        "provider": last_provider,
        "model": last_model,
        "latency_ms": latency_ms,
        "ok": False,
        "status": failure_status,
        "error": failure_error,
        "retries": max(attempts - 1, 0),
        "usage_prompt": 0,
        "usage_completion": 0,
    }
    if last_retry_after is not None:
        failure_record["retry_after"] = last_retry_after
    await _log_metrics(failure_record)
    error_payload = {"message": failure_error, "type": failure_error_type}
    if last_retry_after is not None:
        error_payload["retry_after"] = last_retry_after
    headers = _make_response_headers(
        req_id=req_id, provider=last_provider, attempts=attempts
    )
    return JSONResponse(
        {"error": error_payload}, status_code=failure_status, headers=headers
    )<|MERGE_RESOLUTION|>--- conflicted
+++ resolved
@@ -756,7 +756,6 @@
 
         producer_task = asyncio.create_task(producer())
         first_kind, first_payload = await queue.get()
-<<<<<<< HEAD
         buffered_events: list[tuple[str, Any]] = []
         while True:
             try:
@@ -769,35 +768,6 @@
                 buffered_events.clear()
                 break
             buffered_events.append((next_kind, next_payload))
-=======
-        first_chunk: bytes | None = None
-        prefetched_chunks: list[bytes] = []
-        initial_done = False
-        if first_kind == "data":
-            first_chunk = first_payload
-            await asyncio.sleep(0)
-            drained: list[tuple[str, Any]] = []
-            while True:
-                try:
-                    drained.append(queue.get_nowait())
-                except asyncio.QueueEmpty:
-                    break
-            for kind, payload in drained:
-                if kind == "data":
-                    prefetched_chunks.append(payload)
-                    continue
-                if kind == "done":
-                    initial_done = True
-                    continue
-                if kind in {"error", "fallback"}:
-                    first_kind = kind
-                    first_payload = payload
-                    first_chunk = None
-                    prefetched_chunks.clear()
-                    initial_done = False
-                    break
-                raise RuntimeError("unexpected stream signal")
->>>>>>> 1e6f34ae
         if first_kind == "error":
             await producer_task
             status_code = int(first_payload["status"])
@@ -837,7 +807,6 @@
         if first_kind not in {"data", "done"}:
             await producer_task
             raise RuntimeError("unexpected stream signal")
-<<<<<<< HEAD
         initial_chunks: list[bytes] = []
         initial_done = False
         if first_kind == "data":
@@ -856,16 +825,6 @@
                 for chunk in initial_chunks:
                     yield chunk
                 if initial_done:
-=======
-
-        async def event_source() -> Any:
-            try:
-                if first_chunk is not None:
-                    yield first_chunk
-                for chunk in prefetched_chunks:
-                    yield chunk
-                if first_kind == "done":
->>>>>>> 1e6f34ae
                     yield b"data: [DONE]\n\n"
                     return
                 if initial_done:
