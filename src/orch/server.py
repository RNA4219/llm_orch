import asyncio
import inspect
import json
import os
import time
import uuid
from collections import defaultdict
from collections.abc import AsyncIterator
from contextlib import asynccontextmanager
from dataclasses import asdict, is_dataclass
from datetime import datetime, timezone
from email.utils import parsedate_to_datetime
from typing import Any

import httpx
from fastapi import FastAPI, HTTPException, Request, Response
from fastapi.middleware.cors import CORSMiddleware
from fastapi.responses import JSONResponse, StreamingResponse


from .metrics import MetricsLogger
from .providers import ProviderRegistry, UnsupportedContentBlockError
from .rate_limiter import ProviderGuards
from .router import RouteDef, RoutePlanner, load_config
from .types import ChatRequest, ProviderChatResponse, chat_response_from_provider

app = FastAPI(title="llm-orch")

CONFIG_DIR = os.environ.get("ORCH_CONFIG_DIR", os.path.join(os.path.dirname(os.path.dirname(__file__)), "..", "config"))

TRUTHY_VALUES: frozenset[str] = frozenset({"1", "true", "yes", "on"})
FALSY_VALUES: frozenset[str] = frozenset({"0", "false", "no", "off"})


def _env_var_as_bool(name: str, *, default: bool = False) -> bool:
    raw = os.environ.get(name)
    if raw is None:
        return default
    normalized = raw.strip().lower()
    if not normalized:
        return default
    if normalized in TRUTHY_VALUES:
        return True
    if normalized in FALSY_VALUES:
        return False
    return default


USE_DUMMY: bool = _env_var_as_bool("ORCH_USE_DUMMY")
DEFAULT_RETRY_AFTER_SECONDS = int(os.environ.get("ORCH_RETRY_AFTER_SECONDS", "30"))


def _env_var_as_float(name: str, *, default: float) -> float:
    raw = os.environ.get(name)
    if raw is None:
        return default
    try:
        value = float(raw.strip())
    except ValueError:
        return default
    return value if value >= 0 else default


CONFIG_REFRESH_INTERVAL: float = _env_var_as_float(
    "ORCH_CONFIG_REFRESH_INTERVAL", default=30.0
)


def _parse_env_list(value: str) -> list[str]:
    return [item.strip() for item in value.split(",") if item.strip()]


INBOUND_API_KEYS = frozenset(_parse_env_list(os.environ.get("ORCH_INBOUND_API_KEYS", "")))
API_KEY_HEADER = os.environ.get("ORCH_API_KEY_HEADER", "x-api-key")
ALLOWED_ORIGINS = _parse_env_list(os.environ.get("ORCH_CORS_ALLOW_ORIGINS", ""))
PROM_CONTENT_TYPE = "text/plain; version=0.0.4; charset=utf-8"
HISTOGRAM_BUCKETS: tuple[float, ...] = (0.05, 0.1, 0.25, 0.5, 1.0, 2.0, 5.0, 10.0)


def _new_histogram_state() -> dict[str, Any]:
    return {"buckets": [0] * (len(HISTOGRAM_BUCKETS) + 1), "count": 0, "sum": 0.0}


PROM_COUNTER: defaultdict[tuple[str, str, str], int] = defaultdict(int)
PROM_HISTOGRAM: defaultdict[tuple[str, str], dict[str, Any]] = defaultdict(
    _new_histogram_state
)


def _make_response_headers(*, req_id: str, provider: str | None, attempts: int) -> dict[str, str]:
    fallback_attempts = max(attempts - 1, 0)
    provider_value = provider or "unknown"
    return {
        "x-orch-request-id": req_id,
        "x-orch-provider": provider_value,
        "x-orch-fallback-attempts": str(fallback_attempts),
    }


def _estimate_text_tokens(text: str) -> int:
    normalized = text.strip()
    if not normalized:
        return 0
    return max(len(normalized) // 4, 1)


def _estimate_content_tokens(content: Any) -> int:
    if isinstance(content, str):
        return _estimate_text_tokens(content)
    if isinstance(content, list):
        total = 0
        for item in content:
            if isinstance(item, dict):
                text = item.get("text")
                if isinstance(text, str):
                    total += _estimate_text_tokens(text)
        return total
    return 0


def _estimate_prompt_tokens(messages: list[dict[str, Any]], fallback: int) -> int:
    total = 0
    for message in messages:
        if not isinstance(message, dict):
            continue
        total += _estimate_content_tokens(message.get("content"))
    if total <= 0:
        return max(int(fallback), 0)
    return total


def _planner_supports_sticky(plan: Any) -> bool:
    try:
        signature = inspect.signature(plan)
    except (TypeError, ValueError):
        return False
    parameters = signature.parameters
    if any(param.kind is inspect.Parameter.VAR_KEYWORD for param in parameters.values()):
        return True
    sticky_param = parameters.get("sticky_key")
    if sticky_param is None:
        return False
    return sticky_param.kind in (
        inspect.Parameter.POSITIONAL_OR_KEYWORD,
        inspect.Parameter.KEYWORD_ONLY,
    )


cfg = load_config(CONFIG_DIR, use_dummy=USE_DUMMY)
providers = ProviderRegistry(cfg.providers)
guards = ProviderGuards(cfg.providers)
planner = RoutePlanner(
    cfg.router,
    cfg.providers,
    config_dir=CONFIG_DIR,
    use_dummy=USE_DUMMY,
    mtimes=cfg.mtimes,
)
metrics = MetricsLogger(os.path.join(os.path.dirname(os.path.dirname(__file__)), "..", "metrics"))

_config_refresh_task: asyncio.Task[None] | None = None

if ALLOWED_ORIGINS:
    app.add_middleware(
        CORSMiddleware,
        allow_origins=ALLOWED_ORIGINS,
        allow_credentials=True,
        allow_methods=["*"],
        allow_headers=["*"],
    )


async def _config_refresh_loop() -> None:
    try:
        while True:
            current_planner = planner
            needs_reload = current_planner.refresh()
            if needs_reload:
                reload_configuration()
                continue
            await asyncio.sleep(CONFIG_REFRESH_INTERVAL if CONFIG_REFRESH_INTERVAL > 0 else 0)
    except asyncio.CancelledError:
        raise


@app.on_event("startup")
async def _start_config_refresh() -> None:
    global _config_refresh_task
    if _config_refresh_task is None or _config_refresh_task.done():
        _config_refresh_task = asyncio.create_task(_config_refresh_loop())


@app.on_event("shutdown")
async def _stop_config_refresh() -> None:
    global _config_refresh_task
    task = _config_refresh_task
    if task is None:
        return
    task.cancel()
    try:
        await task
    except asyncio.CancelledError:
        pass
    _config_refresh_task = None


def reload_configuration() -> None:
    global cfg, providers, guards, planner
    new_cfg = load_config(CONFIG_DIR, use_dummy=USE_DUMMY)
    cfg = new_cfg
    providers = ProviderRegistry(new_cfg.providers)
    guards = ProviderGuards(new_cfg.providers)
    planner = RoutePlanner(
        new_cfg.router,
        new_cfg.providers,
        config_dir=CONFIG_DIR,
        use_dummy=USE_DUMMY,
        mtimes=new_cfg.mtimes,
    )


def _http_status_error_details(exc: httpx.HTTPStatusError) -> tuple[int | None, str]:
    status: int | None = None
    message: str | None = None
    response = exc.response
    if response is not None:
        status = response.status_code
        try:
            payload = response.json()
        except ValueError:
            payload = None
        if isinstance(payload, dict):
            error_field = payload.get("error")
            if isinstance(error_field, dict):
                error_message = error_field.get("message")
                if isinstance(error_message, str) and error_message:
                    message = error_message
            if message is None:
                nested_message = payload.get("message")
                if isinstance(nested_message, str) and nested_message:
                    message = nested_message
        if message is None:
            text = response.text
            if text:
                message = text
        if message is None:
            reason = response.reason_phrase
            if reason:
                message = reason
    if message is None:
        message = str(exc)
    return status, message


def _retry_after_seconds(response: httpx.Response | None) -> int | None:
    if response is None:
        return None
    header = response.headers.get("Retry-After")
    if not header:
        return None
    value = header.strip()
    if not value:
        return None
    if value.isdigit():
        return max(int(value), 0)
    try:
        parsed = parsedate_to_datetime(value)
    except (TypeError, ValueError, IndexError):
        return None
    if parsed is None:
        return None
    if parsed.tzinfo is None:
        parsed = parsed.replace(tzinfo=timezone.utc)
    delta = (parsed - datetime.now(timezone.utc)).total_seconds()
    return max(int(delta), 0)


def _error_type_from_status(status: int | None) -> str:
    if status == 429:
        return "rate_limit"
    if status is not None and status >= 500:
        return "provider_server_error"
    return "provider_error"


def _make_error_body(
    *,
    status_code: int,
    message: str,
    error_type: str,
    retry_after: int | None = None,
    code: str | None = None,
) -> dict[str, Any]:
    resolved_code = code
    if resolved_code is None:
        if status_code == 401:
            resolved_code = "invalid_api_key"
        elif status_code == 429:
            resolved_code = "rate_limit"
        else:
            resolved_code = error_type
    payload: dict[str, Any] = {
        "message": message,
        "type": error_type,
        "code": resolved_code,
    }
    if retry_after is not None:
        payload["retry_after"] = retry_after
    return {"error": payload}


def _require_api_key(req: Request) -> None:
    if not INBOUND_API_KEYS:
        return
    candidate = req.headers.get(API_KEY_HEADER)
    if candidate is None:
        auth_header = req.headers.get("authorization")
        if auth_header and auth_header.startswith("Bearer "):
            candidate = auth_header[7:]
    if candidate and candidate in INBOUND_API_KEYS:
        return
    raise HTTPException(status_code=401, detail="missing or invalid api key")


async def _log_metrics(record: dict[str, Any]) -> None:
    await metrics.write(record)
    provider = str(record.get("provider") or "unknown")
    status = str(record.get("status") or "0")
    ok_label = "true" if record.get("ok") else "false"
    PROM_COUNTER[(provider, status, ok_label)] += 1
    latency_seconds = max(float(record.get("latency_ms") or 0) / 1000.0, 0.0)
    hist_entry = PROM_HISTOGRAM[(provider, ok_label)]
    buckets = hist_entry["buckets"]
    for idx, bound in enumerate(HISTOGRAM_BUCKETS):
        if latency_seconds <= bound:
            buckets[idx] += 1
    buckets[-1] += 1
    hist_entry["count"] += 1
    hist_entry["sum"] += latency_seconds


def _render_prometheus() -> bytes:
    lines: list[str] = [
        "# HELP orch_requests_total Total number of orchestrator requests",
        "# TYPE orch_requests_total counter",
    ]
    for (provider, status, ok_label), value in sorted(PROM_COUNTER.items()):
        lines.append(
            f'orch_requests_total{{provider="{provider}",status="{status}",ok="{ok_label}"}} {value}'
        )
    lines.append(
        "# HELP orch_request_latency_seconds Request latency for orchestrated requests"
    )
    lines.append("# TYPE orch_request_latency_seconds histogram")
    for (provider, ok_label), state in sorted(PROM_HISTOGRAM.items()):
        buckets = state["buckets"]
        for idx, bound in enumerate(HISTOGRAM_BUCKETS):
            le_value = format(bound, ".6g")
            count = buckets[idx]
            lines.append(
                f'orch_request_latency_seconds_bucket{{provider="{provider}",ok="{ok_label}",le="{le_value}"}} {count}'
            )
        lines.append(
            f'orch_request_latency_seconds_bucket{{provider="{provider}",ok="{ok_label}",le="+Inf"}} {buckets[-1]}'
        )
        lines.append(
            f'orch_request_latency_seconds_count{{provider="{provider}",ok="{ok_label}"}} {state["count"]}'
        )
        lines.append(
            f'orch_request_latency_seconds_sum{{provider="{provider}",ok="{ok_label}"}} {state["sum"]}'
        )
    return ("\n".join(lines) + "\n").encode("utf-8")

MAX_PROVIDER_ATTEMPTS = 3
BAD_GATEWAY_STATUS = 502
STREAMING_UNSUPPORTED_ERROR = "streaming responses are not supported"

@app.get("/healthz")
async def healthz():
    return {"status": "ok", "providers": list(cfg.providers.keys())}

@app.get("/metrics")
async def metrics_endpoint(req: Request) -> Response:
    _require_api_key(req)
    return Response(_render_prometheus(), media_type=PROM_CONTENT_TYPE)


@app.post("/v1/chat/completions")
async def chat_completions(req: Request, body: ChatRequest):
    try:
        _require_api_key(req)
    except HTTPException as exc:
        if exc.status_code != 401:
            raise
        req_id = str(uuid.uuid4())
        headers = _make_response_headers(req_id=req_id, provider=None, attempts=0)
        detail = exc.detail if isinstance(exc.detail, str) else "missing or invalid api key"
        error_body = _make_error_body(
            status_code=exc.status_code,
            message=detail,
            error_type="authentication_error",
            code="invalid_api_key",
        )
        return JSONResponse(error_body, status_code=exc.status_code, headers=headers)
    header_value = (
        req.headers.get(cfg.router.defaults.task_header)
        if cfg.router.defaults.task_header
        else None
    )
    task = header_value or cfg.router.defaults.task_header_value or "DEFAULT"
    start = time.perf_counter()
    req_id = str(uuid.uuid4())
    normalized_messages = [
        message.model_dump(mode="json", exclude_none=True)
        for message in body.messages
    ]
    function_call = getattr(body, "function_call", None)
    additional_options: dict[str, Any] = {}
    typed_options: dict[str, Any] = {}
    typed_option_fields = (
        "top_p",
        "frequency_penalty",
        "presence_penalty",
        "logit_bias",
        "response_format",
    )
    for field in typed_option_fields:
        if field in body.model_fields_set:
            value = getattr(body, field)
            if value is not None:
                typed_options[field] = value
    extra_options_source = getattr(body, "model_extra", None)
    if isinstance(extra_options_source, dict):
        for key, value in extra_options_source.items():
            if (
                key == "function_call"
                or value is None
                or key in additional_options
                or key in typed_option_fields
            ):
                continue
            additional_options[key] = value
    if "temperature" in body.model_fields_set and body.temperature is not None:
        temperature = body.temperature
    else:
        temperature = cfg.router.defaults.temperature
    if "max_tokens" in body.model_fields_set and body.max_tokens is not None:
        max_tokens = body.max_tokens
    else:
        max_tokens = cfg.router.defaults.max_tokens

    provider_kwargs = {
        "temperature": temperature,
        "max_tokens": max_tokens,
        "tools": body.tools,
        "tool_choice": body.tool_choice,
        "function_call": function_call,
        **typed_options,
        **additional_options,
    }

    estimated_prompt_tokens = _estimate_prompt_tokens(normalized_messages, max_tokens)

    sticky_key_header = req.headers.get("x-orch-sticky-key")
    if not sticky_key_header:
        sticky_key_header = req.headers.get("X-Orch-Session")
    sticky_key = sticky_key_header.strip() if sticky_key_header else None

    try:
        plan_fn = planner.plan
        if _planner_supports_sticky(plan_fn):
            route = plan_fn(task, sticky_key=sticky_key)
        else:
            route = plan_fn(task)
    except ValueError as exc:
        detail = str(exc) or "routing unavailable"
        await _log_metrics({
            "req_id": req_id,
            "ts": time.time(),
            "task": task,
            "provider": "unroutable",
            "model": body.model,
            "latency_ms": int((time.perf_counter() - start) * 1000),
            "ok": False,
            "status": 400,
            "error": detail,
            "usage_prompt": 0,
            "usage_completion": 0,
            "retries": 0,
        })
        headers = _make_response_headers(req_id=req_id, provider=None, attempts=0)
        error_body = _make_error_body(
            status_code=400,
            message=detail,
            error_type="routing_error",
        )
        return JSONResponse(error_body, status_code=400, headers=headers)
    if body.stream:
        return await _stream_chat_response(
            model=body.model,
            route=route,
            task=task,
            req_id=req_id,
            start=start,
            normalized_messages=normalized_messages,
            provider_kwargs=provider_kwargs,
            estimated_prompt_tokens=estimated_prompt_tokens,
        )
    last_err: str | None = None
    usage_prompt = 0
    usage_completion = 0
    attempt_count = 0
    last_provider = route.primary
    last_model = body.model
    last_error_type: str | None = None
    last_retry_after: int | None = None
    success_response: ProviderChatResponse | None = None
    success_record: dict[str, object] | None = None

    abort_processing = False
    abort_status: int | None = None
    abort_error: str | None = None
    abort_error_type: str | None = None
    abort_retry_after: int | None = None
    for provider_name in [route.primary] + route.fallback:
        try:
            prov = providers.get(provider_name)
        except KeyError:
            planner.record_failure(provider_name)
            last_provider = provider_name
            last_model = body.model
            last_err = f"provider '{provider_name}' unavailable"
            last_error_type = "routing_error"
            continue
        try:
            guard = guards.get(provider_name)
        except KeyError:
            guard = None
        except Exception:
            planner.record_failure(provider_name)
            last_provider = provider_name
            last_model = prov.model or body.model
            last_err = f"guard unavailable for provider '{provider_name}'"
            last_error_type = "routing_error"
            continue
        for attempt in range(1, MAX_PROVIDER_ATTEMPTS + 1):
            should_abort = False
            async with guard.acquire(
                estimated_prompt_tokens=estimated_prompt_tokens
            ) as lease:
                attempt_count += 1
                try:
                    resp = await prov.chat(
                        body.model,
                        normalized_messages,
                        **provider_kwargs,
                    )
                except Exception as exc:
                    if getattr(guard, "_tpm_bucket", None) is not None:
                        guard.record_usage(
                            lease,
                            usage_prompt_tokens=0,
                            usage_completion_tokens=0,
                        )
                    planner.record_failure(provider_name)
                    last_err = str(exc)
                    last_provider = provider_name
                    last_model = prov.model or body.model
                    last_error_type = "provider_error"
                    if isinstance(exc, UnsupportedContentBlockError):
                        abort_error = last_err or "unsupported content block"
                        abort_status = 400
                        abort_error_type = "provider_error"
                        should_abort = True
                    elif isinstance(exc, httpx.HTTPStatusError):
                        status, message = _http_status_error_details(exc)
                        retry_after = _retry_after_seconds(exc.response)
                        error_type = _error_type_from_status(status)
                        last_error_type = error_type
                        if retry_after is not None:
                            last_retry_after = retry_after
                        if status == 429:
                            abort_error = message
                            abort_status = status
                            abort_error_type = error_type
                            abort_retry_after = (
                                retry_after if retry_after is not None else DEFAULT_RETRY_AFTER_SECONDS
                            )
                            should_abort = True
                        elif status is not None and 400 <= status < 500:
                            abort_error = message
                            last_err = abort_error
                            abort_status = status
                            abort_error_type = error_type
                            should_abort = True
                        elif status is not None and status >= 500 and last_retry_after is None:
                            last_retry_after = (
                                retry_after if retry_after is not None else DEFAULT_RETRY_AFTER_SECONDS
                            )
                else:
                    latency_ms = int((time.perf_counter() - start) * 1000)
                    usage_prompt = resp.usage_prompt_tokens or 0
                    usage_completion = resp.usage_completion_tokens or 0
                    guard.record_usage(
                        lease,
                        usage_prompt_tokens=usage_prompt,
                        usage_completion_tokens=usage_completion,
                    )
                    planner.record_success(provider_name)
                    success_response = resp
                    last_provider = provider_name
                    last_model = resp.model or body.model or prov.model
                    success_record = {
                        "req_id": req_id,
                        "ts": time.time(),
                        "task": task,
                        "provider": provider_name,
                        "model": last_model,
                        "latency_ms": latency_ms,
                        "ok": True,
                        "status": resp.status_code,
                        "retries": attempt_count - 1,
                        "usage_prompt": usage_prompt,
                        "usage_completion": usage_completion,
                    }
                    break

            if should_abort:
                abort_processing = True
                break

            if attempt < MAX_PROVIDER_ATTEMPTS:
                await asyncio.sleep(min(0.25 * attempt, 2.0))  # simple backoff

        if success_record is not None or abort_processing:
            break

    if success_response is not None and success_record is not None:
        await _log_metrics(success_record)
        headers = _make_response_headers(
            req_id=req_id, provider=last_provider, attempts=attempt_count
        )
        return JSONResponse(
            chat_response_from_provider(success_response), headers=headers
        )

    latency_ms = int((time.perf_counter() - start) * 1000)
    failure_status = BAD_GATEWAY_STATUS
    failure_error = last_err or "all providers failed"
    if abort_processing and abort_status is not None:
        failure_status = abort_status
        failure_error = abort_error or failure_error
    failure_error_type = (
        abort_error_type or last_error_type or _error_type_from_status(failure_status)
    )
    failure_retry_after = abort_retry_after if abort_processing else last_retry_after
    if failure_retry_after is None and (
        failure_status == 429 or failure_status >= 500
    ):
        failure_retry_after = DEFAULT_RETRY_AFTER_SECONDS
    failure_record = {
        "req_id": req_id,
        "ts": time.time(),
        "task": task,
        "provider": last_provider,
        "model": last_model,
        "latency_ms": latency_ms,
        "ok": False,
        "status": failure_status,
        "error": failure_error,
        "usage_prompt": 0,
        "usage_completion": 0,
        "retries": max(attempt_count - 1, 0),
    }
    if failure_retry_after is not None:
        failure_record["retry_after"] = failure_retry_after
    await _log_metrics(failure_record)
    error_body = _make_error_body(
        status_code=failure_status,
        message=failure_error,
        error_type=failure_error_type,
        retry_after=failure_retry_after,
    )
    headers = _make_response_headers(
        req_id=req_id, provider=last_provider, attempts=attempt_count
    )
    return JSONResponse(error_body, status_code=failure_status, headers=headers)


@asynccontextmanager
async def _guard_context(
    guard: Any | None,
    *,
    estimated_prompt_tokens: int,
) -> AsyncIterator[Any]:
    if guard is None:
        yield None
        return
    acquire = getattr(guard, "acquire", None)
    if callable(acquire):
        try:
            context = acquire(estimated_prompt_tokens=estimated_prompt_tokens)
        except TypeError:
            context = acquire()
        async with context as lease:
            yield lease
            return
    if hasattr(guard, "__aenter__") and hasattr(guard, "__aexit__"):
        async with guard as lease:
            yield lease
            return
    yield None


async def _stream_chat_response(
    *,
    model: str,
    route: RouteDef,
    task: str,
    req_id: str,
    start: float,
    normalized_messages: list[dict[str, Any]],
    provider_kwargs: dict[str, Any],
    estimated_prompt_tokens: int,
) -> JSONResponse | StreamingResponse:
    providers_to_try = [route.primary] + route.fallback
    if not providers_to_try:
        headers = _make_response_headers(
            req_id=req_id, provider=route.primary or "unroutable", attempts=0
        )
        return JSONResponse(
            {"error": {"message": "routing unavailable"}},
            status_code=400,
            headers=headers,
        )

    def _normalize_event(raw_event: Any) -> tuple[str | None, Any, bool]:
        def _extract_event(source: Any) -> tuple[str | None, Any]:
            if isinstance(source, dict):
                name = source.get("event") or source.get("event_type")
                payload = source.get("data") if "data" in source else {
                    key: value for key, value in source.items() if key not in {"event", "event_type"}
                }
                return name if isinstance(name, str) else None, payload
            name_attr = getattr(source, "event_type", None) or getattr(source, "event", None)
            name = name_attr.strip() if isinstance(name_attr, str) else None
            payload = getattr(source, "data", source)
            return name, payload

        def _map_event(name: str | None) -> tuple[str | None, bool]:
            if not name:
                return None, False
            normalized = name.strip()
            if not normalized:
                return None, False
            if normalized in {"chat.completion.chunk", "telemetry.usage", "done"}:
                return normalized, normalized == "done"
            lowered = normalized.lower()
            if lowered in {"usage"} or lowered.endswith(".usage"):
                return "telemetry.usage", False
            if lowered in {
                "message_stop",
                "response.stop",
                "response_completed",
                "response.completed",
                "stop",
                "done",
            } or lowered.endswith("_stop") or lowered.endswith(".stop"):
                return "done", True
            if lowered in {
                "chunk",
                "delta",
                "message",
                "message_start",
                "message_delta",
                "content_block_start",
                "content_block_delta",
                "content_block_stop",
                "response",
            } or lowered.endswith("_delta") or lowered.endswith("_start") or lowered.endswith("_chunk") or lowered.endswith(".delta") or lowered.endswith(".chunk"):
                return "chat.completion.chunk", False
            return normalized, False

        def _coerce_payload(payload: Any) -> Any:
            if payload is None or isinstance(payload, (str, bytes)):
                return payload
            model_dump = getattr(payload, "model_dump", None)
            if callable(model_dump):
                try:
                    return model_dump(mode="json", exclude_none=True)
                except TypeError:
                    return model_dump()
            if is_dataclass(payload):
                return asdict(payload)
            return payload

        event_name, payload = _extract_event(raw_event)
        mapped_event, is_terminal = _map_event(event_name)
        payload = _coerce_payload(payload)

        if isinstance(payload, dict):
            payload = dict(payload)
            payload.pop("event_type", None)
            payload.pop("event", None)
            payload.pop("raw", None)

        if is_terminal:
            payload = {}

        return mapped_event, payload, is_terminal

    def _encode_normalized(mapped_event: str | None, payload: Any) -> bytes:
        if isinstance(payload, bytes):
            data_text = payload.decode("utf-8", errors="ignore")
        elif isinstance(payload, str):
            data_text = payload
        elif payload is None:
            data_text = ""
        else:
            data_text = json.dumps(payload)

        lines = []
        if mapped_event:
            lines.append(f"event: {mapped_event}")
        lines.append(f"data: {data_text}")
        return ("\n".join(lines) + "\n\n").encode("utf-8")

    attempts = 0
    last_error: str | None = None
    last_status: int | None = None
    last_error_type: str | None = None
    last_retry_after: int | None = None
    last_provider = providers_to_try[0]
    last_model = model

    for provider_name in providers_to_try:
        attempts += 1
        try:
            provider = providers.get(provider_name)
        except KeyError:
            planner.record_failure(provider_name)
            last_provider = provider_name
            last_model = model
            last_error = f"provider '{provider_name}' unavailable"
            last_error_type = "routing_error"
            last_status = BAD_GATEWAY_STATUS
            last_retry_after = None
            continue
        provider_model = provider.model or model
        if not hasattr(provider, "chat_stream"):
            planner.record_failure(provider_name)
            failure_record = {
                "req_id": req_id,
                "ts": time.time(),
                "task": task,
                "provider": provider_name,
                "model": provider_model,
                "latency_ms": int((time.perf_counter() - start) * 1000),
                "ok": False,
                "status": 400,
                "error": STREAMING_UNSUPPORTED_ERROR,
                "retries": attempts - 1,
                "usage_prompt": 0,
                "usage_completion": 0,
            }
            await _log_metrics(failure_record)
            last_provider = "unsupported"
            last_model = provider_model
            last_status = 400
            last_error = STREAMING_UNSUPPORTED_ERROR
            last_error_type = "provider_error"
            last_retry_after = None
            continue
        try:
            guard = guards.get(provider_name)
        except KeyError:
            guard = None
        except Exception:
            planner.record_failure(provider_name)
            last_provider = provider_name
            last_model = provider_model
            last_error = f"guard unavailable for provider '{provider_name}'"
            last_error_type = "routing_error"
            last_status = BAD_GATEWAY_STATUS
            last_retry_after = None
            continue
        queue: asyncio.Queue[tuple[str, Any]] = asyncio.Queue()
        usage_prompt_tokens = usage_completion_tokens = 0
        usage_recorded = False
        guard_lease: object | None = None
        def _handle_usage_event(normalized: tuple[str | None, Any, bool]) -> None:
            nonlocal usage_prompt_tokens, usage_completion_tokens, usage_recorded, guard_lease
            event_name, payload, _ = normalized
            if event_name != "telemetry.usage" or not isinstance(payload, dict):
                return
            usage_payload = payload.get("usage")
            data = usage_payload if isinstance(usage_payload, dict) else payload
            if not isinstance(data, dict):
                return
            prompt_value = data.get("prompt_tokens")
            if isinstance(prompt_value, int) and prompt_value > usage_prompt_tokens:
                usage_prompt_tokens = prompt_value
            completion_value = data.get("completion_tokens")
            if isinstance(completion_value, int) and completion_value > usage_completion_tokens:
                usage_completion_tokens = completion_value
            if (
                guard is not None
                and guard_lease is not None
                and not usage_recorded
                and (isinstance(prompt_value, int) or isinstance(completion_value, int))
            ):
                guard.record_usage(
                    guard_lease,
                    usage_prompt_tokens=usage_prompt_tokens,
                    usage_completion_tokens=usage_completion_tokens,
                )
                usage_recorded = True

        async def _write_metrics(
            *,
            ok: bool,
            status: int,
            latency_ms: int,
            retries: int,
            error: str | None = None,
            retry_after: int | None = None,
        ) -> None:
            record = {
                "req_id": req_id,
                "ts": time.time(),
                "task": task,
                "provider": provider_name,
                "model": provider_model,
                "latency_ms": latency_ms,
                "ok": ok,
                "status": status,
                "retries": retries,
                "usage_prompt": usage_prompt_tokens,
                "usage_completion": usage_completion_tokens,
            }
            if error is not None:
                record["error"] = error
            if retry_after is not None:
                record["retry_after"] = retry_after
            await _log_metrics(record)

        async def producer() -> None:
            nonlocal usage_prompt_tokens, usage_completion_tokens, usage_recorded, guard_lease
            try:
                async with _guard_context(
                    guard, estimated_prompt_tokens=estimated_prompt_tokens
                ) as lease:
                    guard_lease = lease
<<<<<<< HEAD
                    try:
                        stream_iter = provider.chat_stream(
                            model,
                            normalized_messages,
                            **provider_kwargs,
                        )
                    except TypeError:
                        stream_iter = provider.chat_stream(
                            model,
                            normalized_messages,
                            provider_kwargs,
                        )
=======
                    stream_iter = provider.chat_stream(
                        model,
                        normalized_messages,
                        **provider_kwargs,
                    )
                    if inspect.isawaitable(stream_iter) and not hasattr(stream_iter, "__anext__"):
                        stream_iter = await stream_iter
>>>>>>> 604474f1
                    try:
                        first_event = await anext(stream_iter, None)
                    except UnsupportedContentBlockError as exc:
                        planner.record_failure(provider_name)
                        await queue.put(
                            (
                                "error",
                                {
                                    "status": 400,
                                    "message": str(exc) or "unsupported content block",
                                    "type": "provider_error",
                                    "retry_after": None,
                                },
                            )
                        )
                        return
                    except httpx.HTTPStatusError as exc:
                        planner.record_failure(provider_name)
                        status, message = _http_status_error_details(exc)
                        status_code = status or BAD_GATEWAY_STATUS
                        retry_after = _retry_after_seconds(exc.response)
                        error_type = _error_type_from_status(status_code)
                        if status_code == 429 or (400 <= status_code < 500):
                            if retry_after is None and status_code == 429:
                                retry_after = DEFAULT_RETRY_AFTER_SECONDS
                            await queue.put(
                                (
                                    "error",
                                    {
                                        "status": status_code,
                                        "message": message,
                                        "type": error_type,
                                        "retry_after": retry_after,
                                    },
                                )
                            )
                            return
                        if retry_after is None and status_code >= 500:
                            retry_after = DEFAULT_RETRY_AFTER_SECONDS
                        await queue.put(
                            (
                                "fallback",
                                {
                                    "status": status_code,
                                    "message": message,
                                    "type": error_type,
                                    "retry_after": retry_after,
                                },
                            )
                        )
                        return
                    except Exception as exc:
                        planner.record_failure(provider_name)
                        await queue.put(
                            (
                                "fallback",
                                {
                                    "status": BAD_GATEWAY_STATUS,
                                    "message": str(exc) or "provider error",
                                    "type": "provider_server_error",
                                    "retry_after": DEFAULT_RETRY_AFTER_SECONDS,
                                },
                            )
                        )
                        return
                    if first_event is not None:
                        normalized_first = _normalize_event(first_event)
                        _handle_usage_event(normalized_first)
                        mapped, payload, _ = normalized_first
                        await queue.put(("data", _encode_normalized(mapped, payload)))
                    async for raw_event in stream_iter:
                        normalized_event = _normalize_event(raw_event)
                        _handle_usage_event(normalized_event)
                        mapped, payload, _ = normalized_event
                        await queue.put(("data", _encode_normalized(mapped, payload)))
                    planner.record_success(provider_name)
                    await _write_metrics(
                        ok=True,
                        status=200,
                        latency_ms=int((time.perf_counter() - start) * 1000),
                        retries=attempts - 1,
                    )
                    await queue.put(("done", None))
            except asyncio.CancelledError:
                raise
            except UnsupportedContentBlockError as exc:
                planner.record_failure(provider_name)
                await queue.put(
                    (
                        "error",
                        {
                            "status": 400,
                            "message": str(exc) or "unsupported content block",
                            "type": "provider_error",
                            "retry_after": None,
                        },
                    )
                )
            except Exception as exc:
                planner.record_failure(provider_name)
                await queue.put(
                    (
                        "fallback",
                        {
                            "status": BAD_GATEWAY_STATUS,
                            "message": str(exc) or "provider error",
                            "type": "provider_server_error",
                            "retry_after": DEFAULT_RETRY_AFTER_SECONDS,
                        },
                    )
                )
            finally:
                guard_lease = None

        producer_task = asyncio.create_task(producer())
        first_kind, first_payload = await queue.get()
        buffered_events: list[tuple[str, Any]] = []
        while True:
            try:
                next_kind, next_payload = queue.get_nowait()
            except asyncio.QueueEmpty:
                break
            if next_kind == "fallback":
                first_kind = "fallback"
                first_payload = next_payload
                buffered_events.clear()
                break
            buffered_events.append((next_kind, next_payload))
        if first_kind == "error":
            await producer_task
            status_code = int(first_payload["status"])
            message = str(first_payload["message"]) if first_payload["message"] else ""
            retry_after = first_payload.get("retry_after")
            await _write_metrics(
                ok=False,
                status=status_code,
                latency_ms=int((time.perf_counter() - start) * 1000),
                retries=attempts - 1,
                error=message,
                retry_after=retry_after,
            )
            error_payload: dict[str, Any] = {
                "message": message,
                "type": str(first_payload.get("type") or _error_type_from_status(status_code)),
            }
            if retry_after is not None:
                error_payload["retry_after"] = retry_after
            headers = _make_response_headers(
                req_id=req_id, provider=provider_name, attempts=attempts
            )
            return JSONResponse(
                {"error": error_payload}, status_code=status_code, headers=headers
            )
        if first_kind == "fallback":
            await producer_task
            status_code = int(first_payload["status"])
            message = str(first_payload.get("message") or "provider error")
            retry_after = first_payload.get("retry_after")
            await _write_metrics(
                ok=False,
                status=status_code,
                latency_ms=int((time.perf_counter() - start) * 1000),
                retries=attempts - 1,
                error=message,
                retry_after=retry_after,
            )
            last_provider = provider_name
            last_model = provider_model
            last_status = status_code
            last_error = message
            last_error_type = str(first_payload.get("type") or _error_type_from_status(last_status))
            last_retry_after = retry_after
            if last_retry_after is None and last_status >= 500:
                last_retry_after = DEFAULT_RETRY_AFTER_SECONDS
            continue
        if first_kind not in {"data", "done"}:
            await producer_task
            raise RuntimeError("unexpected stream signal")
        initial_chunks: list[bytes] = []
        initial_done = False
        if first_kind == "data":
            initial_chunks.append(first_payload)
        elif first_kind == "done":
            initial_done = True
        for buffered_kind, buffered_payload in buffered_events:
            if buffered_kind == "data":
                initial_chunks.append(buffered_payload)
            elif buffered_kind == "done":
                initial_done = True
                break

        done_frame = b"data: [DONE]\n\n"

        async def event_source() -> Any:
            done_sent = False

            def _next_done() -> bytes | None:
                nonlocal done_sent
                if done_sent:
                    return None
                done_sent = True
                return done_frame

            try:
                for chunk in initial_chunks:
                    yield chunk
                if initial_done:
                    done_payload = _next_done()
                    if done_payload is not None:
                        yield done_payload
                    return
                while True:
                    kind, payload = await queue.get()
                    if kind == "data":
                        yield payload
                    elif kind == "done":
                        done_payload = _next_done()
                        if done_payload is not None:
                            yield done_payload
                        break
            finally:
                if not producer_task.done():
                    producer_task.cancel()
                try:
                    await producer_task
                except asyncio.CancelledError:
                    pass
                except Exception:
                    pass

        response = StreamingResponse(event_source(), media_type="text/event-stream")
        response.headers.update(
            _make_response_headers(
                req_id=req_id,
                provider=provider_name,
                attempts=attempts,
            )
        )
        return response

    latency_ms = int((time.perf_counter() - start) * 1000)
    failure_status = last_status or BAD_GATEWAY_STATUS
    failure_error = last_error or "all providers failed"
    failure_error_type = last_error_type or _error_type_from_status(failure_status)
    if last_retry_after is None and (failure_status == 429 or failure_status >= 500):
        last_retry_after = DEFAULT_RETRY_AFTER_SECONDS
    failure_record: dict[str, Any] = {
        "req_id": req_id,
        "ts": time.time(),
        "task": task,
        "provider": last_provider,
        "model": last_model,
        "latency_ms": latency_ms,
        "ok": False,
        "status": failure_status,
        "error": failure_error,
        "retries": max(attempts - 1, 0),
        "usage_prompt": 0,
        "usage_completion": 0,
    }
    if last_retry_after is not None:
        failure_record["retry_after"] = last_retry_after
    await _log_metrics(failure_record)
    error_payload = {"message": failure_error, "type": failure_error_type}
    if last_retry_after is not None:
        error_payload["retry_after"] = last_retry_after
    headers = _make_response_headers(
        req_id=req_id, provider=last_provider, attempts=attempts
    )
    return JSONResponse(
        {"error": error_payload}, status_code=failure_status, headers=headers
    )<|MERGE_RESOLUTION|>--- conflicted
+++ resolved
@@ -951,7 +951,6 @@
                     guard, estimated_prompt_tokens=estimated_prompt_tokens
                 ) as lease:
                     guard_lease = lease
-<<<<<<< HEAD
                     try:
                         stream_iter = provider.chat_stream(
                             model,
@@ -964,15 +963,6 @@
                             normalized_messages,
                             provider_kwargs,
                         )
-=======
-                    stream_iter = provider.chat_stream(
-                        model,
-                        normalized_messages,
-                        **provider_kwargs,
-                    )
-                    if inspect.isawaitable(stream_iter) and not hasattr(stream_iter, "__anext__"):
-                        stream_iter = await stream_iter
->>>>>>> 604474f1
                     try:
                         first_event = await anext(stream_iter, None)
                     except UnsupportedContentBlockError as exc:
