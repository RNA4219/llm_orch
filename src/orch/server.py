--- conflicted
+++ resolved
@@ -818,16 +818,10 @@
 
         async def producer() -> None:
             try:
-<<<<<<< HEAD
                 async with _guard_context(
                     guard,
                     estimated_prompt_tokens=estimated_prompt_tokens,
                 ):
-=======
-                async with guard.acquire(
-                    estimated_prompt_tokens=estimated_prompt_tokens
-                ) as _lease:
->>>>>>> 00721805
                     stream_iter = provider.chat_stream(
                         model,
                         normalized_messages,
