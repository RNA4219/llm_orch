--- conflicted
+++ resolved
@@ -909,15 +909,12 @@
             content=f"dummy:{last_user}",
             finish_reason="stop",
         )
-<<<<<<< HEAD
 
 
 _openai_module = importlib.import_module(".openai", __name__)
 OpenAICompatProvider = _openai_module.OpenAICompatProvider
 
 
-=======
->>>>>>> 0d22b2ff
 class ProviderRegistry:
     _PROVIDER_FACTORIES: dict[str, type[BaseProvider]] = {
         "openai": OpenAICompatProvider,
