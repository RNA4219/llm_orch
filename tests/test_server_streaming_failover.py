--- conflicted
+++ resolved
@@ -7,7 +7,6 @@
 
 import pytest
 
-<<<<<<< HEAD
 from fastapi.testclient import TestClient
 
 try:
@@ -17,15 +16,6 @@
     if str(project_root) not in sys.path:
         sys.path.insert(0, str(project_root))
     from src.orch.router import RouteDef, RouteTarget
-=======
-PROJECT_ROOT = Path(__file__).resolve().parents[1]
-if str(PROJECT_ROOT) not in sys.path:
-    sys.path.insert(0, str(PROJECT_ROOT))
-
-from fastapi.testclient import TestClient  # noqa: E402
-
-from src.orch.router import RouteDef, RouteTarget  # noqa: E402
->>>>>>> b2f64c89
 
 from tests.test_server_routes import load_app  # noqa: E402
 from tests.test_server_streaming_routing import (  # noqa: E402
