# llm-orch

OpenAI互換 `/v1/chat/completions` を受け付ける**薄いオーケストレーター**。**SSEストリーミング、weighted/priority/sticky ルーティング、RPM/TPM/並列制御、429/5xx再試行、フォールバック、Prometheus/OpenTelemetry メトリクス、APIキー/CORS、ホットリロード**に対応しています。

<!-- LLM-BOOTSTRAP v1 -->
読む順番:
1. docs/birdseye/index.json  …… ノード一覧・隣接関係（軽量）
2. docs/birdseye/caps/<path>.json …… 必要ノードだけ point read（個別カプセル）

フォーカス手順:
- 直近変更ファイル±2hopのノードIDを index.json から取得
- 対応する caps/*.json のみ読み込み
<!-- /LLM-BOOTSTRAP -->

> ℹ️ SSE（Server-Sent Events）に対応済み。Anthropic/OpenAI/Groq/Ollamaの最小互換ストリーム/非ストリームを同一エンドポイントで扱えます。

## Quick Start

```bash
# 1) 依存
python -m venv .venv && source .venv/bin/activate  # Windows: .venv\Scripts\activate
pip install -r requirements.txt

# 2) コンフィグ（サンプルのままでOK / ダミーは providers.dummy.toml）
export ORCH_CONFIG_DIR=./config
# export OPENAI_API_KEY=sk-...
# export ANTHROPIC_API_KEY=...

# 3) 起動
uvicorn src.orch.server:app --port 31001

# 4) 疎通
curl -s http://localhost:31001/healthz
curl -s -H "Content-Type: application/json" \
  -d '{"model":"dummy","messages":[{"role":"user","content":"hi"}]}' \
  http://localhost:31001/v1/chat/completions | jq .
```

<<<<<<< HEAD
### Stickyヘッダ付きクライアント例

#### 共通リクエストペイロード

<!-- schema: ChatRequest -->
```json
{
  "model": "dummy",
  "messages": [
    {"role": "system", "content": "You are llm-orch demo."},
    {"role": "user", "content": "Hello from README"}
  ],
  "stream": false
}
```

#### curl（Stickyヘッダ）

```bash
cat <<'JSON' > request.json
{
  "model": "dummy",
  "messages": [
    {"role": "system", "content": "You are llm-orch demo."},
    {"role": "user", "content": "Hello from README"}
  ],
  "stream": false
}
JSON

curl -sSf -H "Content-Type: application/json" \
  -H "X-Orch-Sticky-Key: demo-session" \
  -d @request.json \
  http://localhost:31001/v1/chat/completions | jq .
```

#### Python（httpx SDK）

```python
from __future__ import annotations

import asyncio
from typing import Any

import httpx

REQUEST_PAYLOAD: dict[str, Any] = {
    "model": "dummy",
    "messages": [
        {"role": "system", "content": "You are llm-orch demo."},
        {"role": "user", "content": "Hello from README"},
    ],
    "stream": False,
}


async def main() -> None:
    async with httpx.AsyncClient(base_url="http://localhost:31001") as client:
        response = await client.post(
            "/v1/chat/completions",
            json=REQUEST_PAYLOAD,
            headers={"X-Orch-Sticky-Key": "demo-session"},
            timeout=30.0,
        )
        response.raise_for_status()
        print(response.json())


if __name__ == "__main__":
    asyncio.run(main())
```

#### JavaScript（Fetch API）

```javascript
const payload = {
  model: "dummy",
  messages: [
    { role: "system", content: "You are llm-orch demo." },
    { role: "user", content: "Hello from README" }
  ],
  stream: false
};

const response = await fetch("http://localhost:31001/v1/chat/completions", {
  method: "POST",
  headers: {
    "Content-Type": "application/json",
    "X-Orch-Sticky-Key": "demo-session"
  },
  body: JSON.stringify(payload)
});

if (!response.ok) {
  throw new Error(`Request failed: ${response.status}`);
}

const body = await response.json();
console.log(body);
```

#### ストリーミング受信例

<!-- schema: ChatRequest -->
```json
{
  "model": "dummy",
  "messages": [
    {"role": "system", "content": "You are llm-orch demo."},
    {"role": "user", "content": "Stream please"}
  ],
  "stream": true
}
```

```bash
cat <<'JSON' > stream.json
{
  "model": "dummy",
  "messages": [
    {"role": "system", "content": "You are llm-orch demo."},
    {"role": "user", "content": "Stream please"}
  ],
  "stream": true
}
JSON

curl -sN -H "Content-Type: application/json" \
  -H "X-Orch-Sticky-Key: demo-session" \
  -d @stream.json \
  http://localhost:31001/v1/chat/completions | while IFS= read -r line; do
    printf '%s\n' "$line"
    if [[ "$line" == data:\ \[DONE\] ]]; then
      break
    fi
  done
```
=======
## Helm でのデプロイ

Kubernetes へデプロイする場合は、リポジトリ内の Helm チャート `charts/llm-orch/` を使用できます。

1. デフォルト値をコピーして環境に合わせて調整します。

   ```bash
   cp charts/llm-orch/values.yaml my-values.yaml
   ```

2. `my-values.yaml` の `config.providers` / `config.router` に `config/providers.toml` と `config/router.yaml` 相当の内容を埋め込みます。
   - `config.providers` は TOML のリテラルをそのまま貼り付けます。
   - `config.router` は YAML のリテラルをそのまま貼り付けます。

3. 下記いずれかの方法でマニフェストを生成または適用します。

   ```bash
   # マニフェストを確認
   helm template llm-orch charts/llm-orch -f my-values.yaml

   # クラスタへ適用
   helm upgrade --install llm-orch charts/llm-orch -f my-values.yaml
   ```

`helm template` / `helm upgrade` 実行時に ConfigMap が生成され、`ORCH_CONFIG_DIR=/config` として Pod にマウントされます。プロバイダの認証情報は引き続き環境変数（例: `OPENAI_API_KEY`）で注入してください。
>>>>>>> f50b0ed6

## 設定

- `config/providers.toml` : プロバイダ定義（`type` / `base_url` / `model` / `auth_env` / `rpm` / `tpm` / `concurrency`）
- `config/router.yaml` : タスク種別ごとの weighted / priority / sticky ルートを宣言（ヘッダ `x-orch-task-kind`）。sticky ルートは `RoutePlanner.plan(..., sticky_key=...)` または HTTP リクエストヘッダ `x-orch-sticky-key` / `X-Orch-Session` から渡されたキーにより TTL 内固定が行われます。

> ローカル動作のみなら `providers.dummy.toml` を `providers.toml` に置き換えてください。

### 環境変数

- `ORCH_INBOUND_API_KEYS` : カンマ区切りのAPIキー一覧。空なら認証なし。設定時は `tools/ci/smoke.sh` も同じキーで疎通します。
- `ORCH_API_KEY_HEADER` : APIキーを読むヘッダ名（既定 `x-api-key`）。
- `ORCH_CORS_ALLOW_ORIGINS` : カンマ区切りの許可Origin。
- `ORCH_RETRY_AFTER_SECONDS` : `Retry-After` ヘッダ欠如時のフォールバック秒数（既定30秒）。
- `ORCH_CONFIG_REFRESH_INTERVAL` : 設定ファイル変更を監視するポーリング間隔（秒）。既定30秒。`0` でポーリング毎ループ。
- `ORCH_METRICS_EXPORT_MODE` : メトリクス出力モード。`prom`（Prometheusのみ）/`otel`（OTelのみ）/`both`（両方）。既定は `prom`。後方互換として `ORCH_OTEL_METRICS_EXPORT` を真値にすると `both` 相当になります。
- `ORCH_OTEL_METRICS_EXPORT` : OpenTelemetryメトリクスを旧来通り有効化する互換フラグ。`ORCH_METRICS_EXPORT_MODE` 未設定時のみ参照されます。

## メトリクス

- 既定は `metrics/requests-YYYYMMDD.jsonl` に 1リクエスト=1行追記。
- Prometheusモード（`prom`/`both`）では同ディレクトリに `metrics/prometheus.prom` をエクスポート。
- フィールド: `ts, req_id, task, provider, model, latency_ms, ok, status, error, retries, usage_prompt, usage_completion`
- Prometheusエンドポイント: `GET /metrics` （`orch_requests_total` カウンタ / `orch_request_latency_seconds` ヒストグラム）。`ORCH_INBOUND_API_KEYS` を設定した場合は同じキーで保護されます。
- OpenTelemetryエクスポートは `ORCH_METRICS_EXPORT_MODE` を `otel`/`both` にするか、互換フラグ `ORCH_OTEL_METRICS_EXPORT=1` を設定すると有効化され、`requests_total` カウンタと `latency_ms` ヒストグラムをプロバイダ/HTTPステータス/成功可否属性付きで送出します。`MetricsLogger` はJSONL書き込み時に同じレコードをOpenTelemetryにも流し、`flush()` 呼び出しで強制エクスポートします。

## ストリーミングフォーマット

- リクエストで `{"stream": true}` を指定すると `text/event-stream` を返却します。
- `data: {...}` 形式のOpenAI互換チャンクが連続し、終端は `data: [DONE]`。
- 各イベントには `event: chat.completion.chunk` / `event: telemetry.usage` / `event: done` が付与され、`choices[].delta` などOpenAI互換フィールドを含みます。
- プライマリプロバイダが初回チャンク生成前に 5xx や接続例外を返した場合はルート定義のフォールバック先へ自動で切り替わり、すべて失敗した場合のみJSONエラーを返します。再試行不可な 4xx/429 は即座にJSONエラーとなり、429/5xx時は `retry_after` を付与します。
- `ProviderGuards` によりRPM/並列/TPM制御がストリームでも適用され、フォールバックごとにスロットが解放・再取得されるため、TPMバケット残量が不足すると待機またはエラーになります。

## レスポンスヘッダ

- すべての `/v1/chat/completions` 応答（成功・エラー・SSE）で `x-orch-request-id` / `x-orch-provider` / `x-orch-fallback-attempts` を返却します。フォールバックが発生した場合は試行回数に応じて `x-orch-fallback-attempts` が加算されます。

## エラーコード

| HTTPステータス | `error.code`                | 意味                             |
|----------------|-----------------------------|----------------------------------|
| 401            | `invalid_api_key`            | APIキー認証に失敗                 |
| 429            | `rate_limit`                 | プロバイダまたはガードのレート制限 |
| 5xx/BadGateway | `provider_server_error`      | プロバイダ側のサーバエラー         |
| 4xxその他      | `provider_error` / `routing_error` | プロバイダ起因の再試行不可エラー |

> 互換性: 既存クライアントは引き続き `error.type` を信頼できますが、`error.code` は上表の列挙値のみを前提に実装してください。

## ホットリロード

- `_config_refresh_loop` が `ORCH_CONFIG_DIR` 配下の `providers.toml` / `router.yaml` を監視し、更新検知時に `reload_configuration()` を経由して `RoutePlanner` / `ProviderRegistry` / `ProviderGuards` を再構築します。

## Sticky ルーティング

- `x-orch-sticky-key: <任意キー>` を付与した `/v1/chat/completions` リクエストは、該当キーに対し TTL 期間中同じプロバイダへ固定されます。
- 既存クライアントは `X-Orch-Session` ヘッダでも同等の動作を利用できます。

## 既知の制限

- TPMガードは `usage` が欠落するプロバイダでは推定トークンを用いるため、保守的なスロットリングが発生します。<|MERGE_RESOLUTION|>--- conflicted
+++ resolved
@@ -36,7 +36,6 @@
   http://localhost:31001/v1/chat/completions | jq .
 ```
 
-<<<<<<< HEAD
 ### Stickyヘッダ付きクライアント例
 
 #### 共通リクエストペイロード
@@ -174,33 +173,6 @@
     fi
   done
 ```
-=======
-## Helm でのデプロイ
-
-Kubernetes へデプロイする場合は、リポジトリ内の Helm チャート `charts/llm-orch/` を使用できます。
-
-1. デフォルト値をコピーして環境に合わせて調整します。
-
-   ```bash
-   cp charts/llm-orch/values.yaml my-values.yaml
-   ```
-
-2. `my-values.yaml` の `config.providers` / `config.router` に `config/providers.toml` と `config/router.yaml` 相当の内容を埋め込みます。
-   - `config.providers` は TOML のリテラルをそのまま貼り付けます。
-   - `config.router` は YAML のリテラルをそのまま貼り付けます。
-
-3. 下記いずれかの方法でマニフェストを生成または適用します。
-
-   ```bash
-   # マニフェストを確認
-   helm template llm-orch charts/llm-orch -f my-values.yaml
-
-   # クラスタへ適用
-   helm upgrade --install llm-orch charts/llm-orch -f my-values.yaml
-   ```
-
-`helm template` / `helm upgrade` 実行時に ConfigMap が生成され、`ORCH_CONFIG_DIR=/config` として Pod にマウントされます。プロバイダの認証情報は引き続き環境変数（例: `OPENAI_API_KEY`）で注入してください。
->>>>>>> f50b0ed6
 
 ## 設定
 
