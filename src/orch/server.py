import asyncio
import inspect
import json
import logging
import os
import time
import uuid
from collections import defaultdict
from collections.abc import AsyncIterator, Iterator, MutableMapping
from contextlib import asynccontextmanager
from dataclasses import asdict, is_dataclass
from datetime import datetime, timezone
from email.utils import parsedate_to_datetime
<<<<<<< HEAD
from typing import Any, Literal

from typing_extensions import TypedDict
=======
from enum import Enum
from typing import Any
>>>>>>> c98f3c1b

import httpx
from fastapi import FastAPI, HTTPException, Request, Response
from fastapi.middleware.cors import CORSMiddleware
from fastapi.responses import JSONResponse, StreamingResponse


from .metrics import MetricsLogger
from .providers import ProviderRegistry, UnsupportedContentBlockError
from .rate_limiter import ProviderGuards
from .router import ProviderDef, RouteDef, RoutePlanner, load_config
from .types import ChatRequest, ProviderChatResponse, chat_response_from_provider

logger = logging.getLogger(__name__)

app = FastAPI(title="llm-orch")

CONFIG_DIR = os.environ.get("ORCH_CONFIG_DIR", os.path.join(os.path.dirname(os.path.dirname(__file__)), "..", "config"))

TRUTHY_VALUES: frozenset[str] = frozenset({"1", "true", "yes", "on"})
FALSY_VALUES: frozenset[str] = frozenset({"0", "false", "no", "off"})


class _ModelInfo(TypedDict):
    id: str
    object: Literal["model"]
    owned_by: str


class _ModelListResponse(TypedDict):
    object: Literal["list"]
    data: list[_ModelInfo]


def _env_var_as_bool(name: str, *, default: bool = False) -> bool:
    raw = os.environ.get(name)
    if raw is None:
        return default
    normalized = raw.strip().lower()
    if not normalized:
        return default
    if normalized in TRUTHY_VALUES:
        return True
    if normalized in FALSY_VALUES:
        return False
    return default


USE_DUMMY: bool = _env_var_as_bool("ORCH_USE_DUMMY")
DEFAULT_RETRY_AFTER_SECONDS = int(os.environ.get("ORCH_RETRY_AFTER_SECONDS", "30"))


def _env_var_as_float(name: str, *, default: float) -> float:
    raw = os.environ.get(name)
    if raw is None:
        return default
    try:
        value = float(raw.strip())
    except ValueError:
        return default
    return value if value >= 0 else default


CONFIG_REFRESH_INTERVAL: float = _env_var_as_float(
    "ORCH_CONFIG_REFRESH_INTERVAL", default=30.0
)


def _parse_env_list(value: str) -> list[str]:
    return [item.strip() for item in value.split(",") if item.strip()]


INBOUND_API_KEYS = frozenset(_parse_env_list(os.environ.get("ORCH_INBOUND_API_KEYS", "")))
API_KEY_HEADER = os.environ.get("ORCH_API_KEY_HEADER", "x-api-key")
ALLOWED_ORIGINS = _parse_env_list(os.environ.get("ORCH_CORS_ALLOW_ORIGINS", ""))
PROM_CONTENT_TYPE = "text/plain; version=0.0.4; charset=utf-8"
HISTOGRAM_BUCKETS: tuple[float, ...] = (0.05, 0.1, 0.25, 0.5, 1.0, 2.0, 5.0, 10.0)

logger = logging.getLogger(__name__)


def _format_timestamp(value: float | None) -> str | None:
    if value is None:
        return None
    return datetime.fromtimestamp(value, tz=timezone.utc).isoformat().replace("+00:00", "Z")


def _build_watch_files(
    mtimes: dict[str, float], watch_paths: tuple[str, ...]
) -> tuple[tuple[str, str], ...]:
    keys = list(mtimes.keys())
    entries: list[tuple[str, str]] = []
    for index, path in enumerate(watch_paths):
        name = keys[index] if index < len(keys) else f"path_{index}"
        entries.append((name, path))
    return tuple(entries)


def _sanitize_watch_path(path: str) -> str:
    try:
        relative = os.path.relpath(path, CONFIG_DIR)
    except ValueError:
        relative = os.path.basename(path)
    else:
        if relative.startswith(".."):
            relative = os.path.basename(path)
    return relative.replace("\\", "/")


def _planner_watch_summary(
    watch_files: tuple[tuple[str, str], ...],
    watch_mtimes: dict[str, float],
) -> list[dict[str, Any]]:
    summary: list[dict[str, Any]] = []
    for name, raw_path in watch_files:
        try:
            current_mtime = os.stat(raw_path).st_mtime
        except OSError:
            current_mtime = watch_mtimes.get(name)
        summary.append(
            {
                "name": name,
                "path": _sanitize_watch_path(raw_path),
                "last_modified_at": _format_timestamp(current_mtime),
            }
        )
    return summary


def _new_histogram_state() -> dict[str, Any]:
    return {"buckets": [0] * (len(HISTOGRAM_BUCKETS) + 1), "count": 0, "sum": 0.0}


PROM_COUNTER: defaultdict[tuple[str, str, str], int] = defaultdict(int)
PROM_HISTOGRAM: defaultdict[tuple[str, str], dict[str, Any]] = defaultdict(
    _new_histogram_state
)


class ErrorCode(str, Enum):
    INVALID_API_KEY = "invalid_api_key"
    RATE_LIMIT = "rate_limit"
    PROVIDER_ERROR = "provider_error"
    PROVIDER_SERVER_ERROR = "provider_server_error"
    ROUTING_ERROR = "routing_error"

    @classmethod
    def from_error_type(cls, error_type: str) -> "ErrorCode | None":
        try:
            return cls(error_type)
        except ValueError:
            return None


class _AliasProviderMap(MutableMapping[str, Any]):
    def __init__(self, data: dict[str, Any], aliases: dict[str, str]) -> None:
        self._data = data
        self._aliases = aliases

    def _canonical(self, key: str) -> str:
        return self._aliases.get(key, key)

    def __getitem__(self, key: str) -> Any:
        return self._data[self._canonical(key)]

    def __setitem__(self, key: str, value: Any) -> None:
        self._data[self._canonical(key)] = value

    def __delitem__(self, key: str) -> None:
        del self._data[self._canonical(key)]

    def __iter__(self) -> Iterator[str]:
        return iter(self._data)

    def __len__(self) -> int:
        return len(self._data)

    def __contains__(self, key: object) -> bool:  # pragma: no cover - defensive
        if not isinstance(key, str):
            return False
        return self._canonical(key) in self._data


def _build_alias_map(provider_defs: dict[str, ProviderDef]) -> dict[str, str]:
    aliases: dict[str, str] = {}
    seen: dict[tuple[str, str, str], str] = {}
    for name, defn in provider_defs.items():
        signature = (
            (defn.type or "").strip(),
            defn.base_url or "",
            defn.model or "",
        )
        canonical = seen.setdefault(signature, name)
        if canonical != name:
            aliases[name] = canonical
    return aliases


def _apply_provider_aliases(
    provider_defs: dict[str, ProviderDef],
    registry: ProviderRegistry,
    guard_registry: ProviderGuards,
    *,
    enabled: bool,
) -> None:
    if not enabled:
        return
    aliases = _build_alias_map(provider_defs)
    if not aliases:
        return
    registry.providers = _AliasProviderMap(registry.providers, aliases)
    guard_registry.guards = _AliasProviderMap(guard_registry.guards, aliases)


def _make_response_headers(*, req_id: str, provider: str | None, attempts: int) -> dict[str, str]:
    fallback_attempts = max(attempts - 1, 0)
    provider_value = provider or "unknown"
    return {
        "x-orch-request-id": req_id,
        "x-orch-provider": provider_value,
        "x-orch-fallback-attempts": str(fallback_attempts),
    }


def _log_request_event(
    level: int,
    *,
    event: str,
    req_id: str,
    provider: str | None,
    attempts: int,
    detail: str | None = None,
) -> None:
    provider_value = provider or "unknown"
    message = f"{event} req_id={req_id} provider={provider_value} attempts={attempts}"
    if detail:
        message = f"{message} detail={detail}"
    logger.log(level, message)


def _estimate_text_tokens(text: str) -> int:
    normalized = text.strip()
    if not normalized:
        return 0
    return max(len(normalized) // 4, 1)


def _estimate_content_tokens(content: Any) -> int:
    if isinstance(content, str):
        return _estimate_text_tokens(content)
    if isinstance(content, list):
        total = 0
        for item in content:
            if isinstance(item, dict):
                text = item.get("text")
                if isinstance(text, str):
                    total += _estimate_text_tokens(text)
        return total
    return 0


def _estimate_prompt_tokens(messages: list[dict[str, Any]], fallback: int) -> int:
    total = 0
    for message in messages:
        if not isinstance(message, dict):
            continue
        total += _estimate_content_tokens(message.get("content"))
    if total <= 0:
        return max(int(fallback), 0)
    return total


def _planner_supports_sticky(plan: Any) -> bool:
    try:
        signature = inspect.signature(plan)
    except (TypeError, ValueError):
        return False
    parameters = signature.parameters
    if any(param.kind is inspect.Parameter.VAR_KEYWORD for param in parameters.values()):
        return True
    sticky_param = parameters.get("sticky_key")
    if sticky_param is None:
        return False
    return sticky_param.kind in (
        inspect.Parameter.POSITIONAL_OR_KEYWORD,
        inspect.Parameter.KEYWORD_ONLY,
    )


cfg = load_config(CONFIG_DIR, use_dummy=USE_DUMMY)
providers = ProviderRegistry(cfg.providers)
guards = ProviderGuards(cfg.providers)
_apply_provider_aliases(cfg.providers, providers, guards, enabled=USE_DUMMY)
planner = RoutePlanner(
    cfg.router,
    cfg.providers,
    config_dir=CONFIG_DIR,
    use_dummy=USE_DUMMY,
    mtimes=cfg.mtimes,
)
planner_last_reload_at: float = time.time()
planner_watch_mtimes: dict[str, float] = dict(cfg.mtimes)
planner_watch_files: tuple[tuple[str, str], ...] = _build_watch_files(
    planner_watch_mtimes, cfg.watch_paths
)
metrics = MetricsLogger(os.path.join(os.path.dirname(os.path.dirname(__file__)), "..", "metrics"))

_config_refresh_task: asyncio.Task[None] | None = None

if ALLOWED_ORIGINS:
    app.add_middleware(
        CORSMiddleware,
        allow_origins=ALLOWED_ORIGINS,
        allow_credentials=True,
        allow_methods=["*"],
        allow_headers=["*"],
    )


async def _config_refresh_loop() -> None:
    try:
        while True:
            current_planner = planner
            needs_reload = current_planner.refresh()
            if needs_reload:
                reload_configuration()
                continue
            await asyncio.sleep(CONFIG_REFRESH_INTERVAL if CONFIG_REFRESH_INTERVAL > 0 else 0)
    except asyncio.CancelledError:
        raise


@app.on_event("startup")
async def _start_config_refresh() -> None:
    global _config_refresh_task
    if _config_refresh_task is None or _config_refresh_task.done():
        _config_refresh_task = asyncio.create_task(_config_refresh_loop())


@app.on_event("shutdown")
async def _stop_config_refresh() -> None:
    global _config_refresh_task
    task = _config_refresh_task
    if task is None:
        return
    task.cancel()
    try:
        await task
    except asyncio.CancelledError:
        pass
    _config_refresh_task = None


def reload_configuration() -> None:
    global cfg, providers, guards, planner
    global planner_last_reload_at, planner_watch_mtimes, planner_watch_files
    new_cfg = load_config(CONFIG_DIR, use_dummy=USE_DUMMY)
    cfg = new_cfg
    providers = ProviderRegistry(new_cfg.providers)
    guards = ProviderGuards(new_cfg.providers)
    _apply_provider_aliases(new_cfg.providers, providers, guards, enabled=USE_DUMMY)
    planner = RoutePlanner(
        new_cfg.router,
        new_cfg.providers,
        config_dir=CONFIG_DIR,
        use_dummy=USE_DUMMY,
        mtimes=new_cfg.mtimes,
    )
    planner_last_reload_at = time.time()
    planner_watch_mtimes = dict(new_cfg.mtimes)
    planner_watch_files = _build_watch_files(planner_watch_mtimes, new_cfg.watch_paths)


def _http_status_error_details(exc: httpx.HTTPStatusError) -> tuple[int | None, str]:
    status: int | None = None
    message: str | None = None
    response = exc.response
    if response is not None:
        status = response.status_code
        try:
            payload = response.json()
        except ValueError:
            payload = None
        if isinstance(payload, dict):
            error_field = payload.get("error")
            if isinstance(error_field, dict):
                error_message = error_field.get("message")
                if isinstance(error_message, str) and error_message:
                    message = error_message
            if message is None:
                nested_message = payload.get("message")
                if isinstance(nested_message, str) and nested_message:
                    message = nested_message
        if message is None:
            text = response.text
            if text:
                message = text
        if message is None:
            reason = response.reason_phrase
            if reason:
                message = reason
    if message is None:
        message = str(exc)
    return status, message


def _retry_after_seconds(response: httpx.Response | None) -> int | None:
    if response is None:
        return None
    header = response.headers.get("Retry-After")
    if not header:
        return None
    value = header.strip()
    if not value:
        return None
    if value.isdigit():
        return max(int(value), 0)
    try:
        parsed = parsedate_to_datetime(value)
    except (TypeError, ValueError, IndexError):
        return None
    if parsed is None:
        return None
    if parsed.tzinfo is None:
        parsed = parsed.replace(tzinfo=timezone.utc)
    delta = (parsed - datetime.now(timezone.utc)).total_seconds()
    return max(int(delta), 0)


def _error_type_from_status(status: int | None) -> str:
    if status == 429:
        return "rate_limit"
    if status is not None and status >= 500:
        return "provider_server_error"
    return "provider_error"


def _resolve_error_code(
    *, status_code: int, error_type: str, explicit: "ErrorCode | str | None"
) -> str:
    if explicit is not None:
        if isinstance(explicit, ErrorCode):
            return explicit.value
        return str(explicit)
    if status_code == 401:
        return ErrorCode.INVALID_API_KEY.value
    if status_code == 429:
        return ErrorCode.RATE_LIMIT.value
    if status_code >= 500:
        return ErrorCode.PROVIDER_SERVER_ERROR.value
    member = ErrorCode.from_error_type(error_type)
    if member is not None:
        return member.value
    return error_type


def _make_error_body(
    *,
    status_code: int,
    message: str,
    error_type: str,
    retry_after: int | None = None,
    code: "ErrorCode | str | None" = None,
) -> dict[str, Any]:
    resolved_code = _resolve_error_code(
        status_code=status_code, error_type=error_type, explicit=code
    )
    payload: dict[str, Any] = {
        "message": message,
        "type": error_type,
        "code": resolved_code,
    }
    if retry_after is not None:
        payload["retry_after"] = retry_after
    return {"error": payload}


def _require_api_key(req: Request) -> None:
    if not INBOUND_API_KEYS:
        logger.warning(
            "APIキー保護が無効: ORCH_INBOUND_API_KEYS が未設定"
        )
        return
    candidate = req.headers.get(API_KEY_HEADER)
    if candidate is None:
        auth_header = req.headers.get("authorization")
        if auth_header and auth_header.startswith("Bearer "):
            candidate = auth_header[7:]
    if candidate and candidate in INBOUND_API_KEYS:
        return
    raise HTTPException(status_code=401, detail="missing or invalid api key")


async def _log_metrics(record: dict[str, Any]) -> None:
    await metrics.write(record)
    provider = str(record.get("provider") or "unknown")
    status = str(record.get("status") or "0")
    ok_label = "true" if record.get("ok") else "false"
    PROM_COUNTER[(provider, status, ok_label)] += 1
    latency_seconds = max(float(record.get("latency_ms") or 0) / 1000.0, 0.0)
    hist_entry = PROM_HISTOGRAM[(provider, ok_label)]
    buckets = hist_entry["buckets"]
    for idx, bound in enumerate(HISTOGRAM_BUCKETS):
        if latency_seconds <= bound:
            buckets[idx] += 1
    buckets[-1] += 1
    hist_entry["count"] += 1
    hist_entry["sum"] += latency_seconds


def _render_prometheus() -> bytes:
    lines: list[str] = [
        "# HELP orch_requests_total Total number of orchestrator requests",
        "# TYPE orch_requests_total counter",
    ]
    for (provider, status, ok_label), value in sorted(PROM_COUNTER.items()):
        lines.append(
            f'orch_requests_total{{provider="{provider}",status="{status}",ok="{ok_label}"}} {value}'
        )
    lines.append(
        "# HELP orch_request_latency_seconds Request latency for orchestrated requests"
    )
    lines.append("# TYPE orch_request_latency_seconds histogram")
    for (provider, ok_label), state in sorted(PROM_HISTOGRAM.items()):
        buckets = state["buckets"]
        for idx, bound in enumerate(HISTOGRAM_BUCKETS):
            le_value = format(bound, ".6g")
            count = buckets[idx]
            lines.append(
                f'orch_request_latency_seconds_bucket{{provider="{provider}",ok="{ok_label}",le="{le_value}"}} {count}'
            )
        lines.append(
            f'orch_request_latency_seconds_bucket{{provider="{provider}",ok="{ok_label}",le="+Inf"}} {buckets[-1]}'
        )
        lines.append(
            f'orch_request_latency_seconds_count{{provider="{provider}",ok="{ok_label}"}} {state["count"]}'
        )
        lines.append(
            f'orch_request_latency_seconds_sum{{provider="{provider}",ok="{ok_label}"}} {state["sum"]}'
        )
    return ("\n".join(lines) + "\n").encode("utf-8")

MAX_PROVIDER_ATTEMPTS = 3
BAD_GATEWAY_STATUS = 502
STREAMING_UNSUPPORTED_ERROR = "streaming responses are not supported"

@app.get("/healthz")
async def healthz() -> dict[str, Any]:
    planner_summary = {
        "last_reload_at": _format_timestamp(planner_last_reload_at),
        "watch": _planner_watch_summary(planner_watch_files, planner_watch_mtimes),
    }
    return {
        "status": "ok",
        "providers": list(cfg.providers.keys()),
        "planner": planner_summary,
    }

@app.get("/metrics")
async def metrics_endpoint(req: Request) -> Response:
    _require_api_key(req)
    return Response(_render_prometheus(), media_type=PROM_CONTENT_TYPE)


@app.get("/v1/models")
async def list_models() -> _ModelListResponse:
    models: list[_ModelInfo] = []
    for name, definition in sorted(cfg.providers.items()):
        owner = definition.type or name
        model_entry: _ModelInfo = {
            "id": name,
            "object": "model",
            "owned_by": owner,
        }
        models.append(model_entry)
    payload: _ModelListResponse = {"object": "list", "data": models}
    return payload


@app.post("/v1/chat/completions")
async def chat_completions(req: Request, body: ChatRequest):
    try:
        _require_api_key(req)
    except HTTPException as exc:
        if exc.status_code != 401:
            raise
        req_id = str(uuid.uuid4())
        headers = _make_response_headers(req_id=req_id, provider=None, attempts=0)
        detail = exc.detail if isinstance(exc.detail, str) else "missing or invalid api key"
        error_body = _make_error_body(
            status_code=exc.status_code,
            message=detail,
            error_type="authentication_error",
            code=ErrorCode.INVALID_API_KEY,
        )
        return JSONResponse(error_body, status_code=exc.status_code, headers=headers)
    header_value = (
        req.headers.get(cfg.router.defaults.task_header)
        if cfg.router.defaults.task_header
        else None
    )
    task = header_value or cfg.router.defaults.task_header_value or "DEFAULT"
    start = time.perf_counter()
    req_id = str(uuid.uuid4())
    normalized_messages = [
        message.model_dump(mode="json", exclude_none=True)
        for message in body.messages
    ]
    function_call = getattr(body, "function_call", None)
    additional_options: dict[str, Any] = {}
    typed_options: dict[str, Any] = {}
    typed_option_fields = (
        "top_p",
        "frequency_penalty",
        "presence_penalty",
        "logit_bias",
        "response_format",
    )
    for field in typed_option_fields:
        if field in body.model_fields_set:
            value = getattr(body, field)
            if value is not None:
                typed_options[field] = value
    extra_options_source = getattr(body, "model_extra", None)
    if isinstance(extra_options_source, dict):
        for key, value in extra_options_source.items():
            if (
                key == "function_call"
                or value is None
                or key in additional_options
                or key in typed_option_fields
            ):
                continue
            additional_options[key] = value
    if "temperature" in body.model_fields_set and body.temperature is not None:
        temperature = body.temperature
    else:
        temperature = cfg.router.defaults.temperature
    if "max_tokens" in body.model_fields_set and body.max_tokens is not None:
        max_tokens = body.max_tokens
    else:
        max_tokens = cfg.router.defaults.max_tokens

    provider_kwargs = {
        "temperature": temperature,
        "max_tokens": max_tokens,
        "tools": body.tools,
        "tool_choice": body.tool_choice,
        "function_call": function_call,
        **typed_options,
        **additional_options,
    }

    estimated_prompt_tokens = _estimate_prompt_tokens(normalized_messages, max_tokens)

    sticky_key_header = req.headers.get("x-orch-sticky-key")
    if not sticky_key_header:
        sticky_key_header = req.headers.get("X-Orch-Session")
    sticky_key = sticky_key_header.strip() if sticky_key_header else None

    try:
        plan_fn = planner.plan
        if _planner_supports_sticky(plan_fn):
            route = plan_fn(task, sticky_key=sticky_key)
        else:
            route = plan_fn(task)
    except ValueError as exc:
        detail = str(exc) or "routing unavailable"
        await _log_metrics({
            "req_id": req_id,
            "ts": time.time(),
            "task": task,
            "provider": "unroutable",
            "model": body.model,
            "latency_ms": int((time.perf_counter() - start) * 1000),
            "ok": False,
            "status": 400,
            "error": detail,
            "usage_prompt": 0,
            "usage_completion": 0,
            "retries": 0,
        })
        headers = _make_response_headers(req_id=req_id, provider=None, attempts=0)
        error_body = _make_error_body(
            status_code=400,
            message=detail,
            error_type="routing_error",
        )
        return JSONResponse(error_body, status_code=400, headers=headers)
    if body.stream:
        return await _stream_chat_response(
            model=body.model,
            route=route,
            task=task,
            req_id=req_id,
            start=start,
            normalized_messages=normalized_messages,
            provider_kwargs=provider_kwargs,
            estimated_prompt_tokens=estimated_prompt_tokens,
        )
    last_err: str | None = None
    usage_prompt = 0
    usage_completion = 0
    attempt_count = 0
    last_provider = route.primary
    last_model = body.model
    last_error_type: str | None = None
    last_retry_after: int | None = None
    success_response: ProviderChatResponse | None = None
    success_record: dict[str, object] | None = None

    abort_processing = False
    abort_status: int | None = None
    abort_error: str | None = None
    abort_error_type: str | None = None
    abort_retry_after: int | None = None
    for provider_name in [route.primary] + route.fallback:
        if attempt_count >= MAX_PROVIDER_ATTEMPTS:
            break
        try:
            prov = providers.get(provider_name)
        except KeyError:
            continue
        try:
            guard = guards.get(provider_name)
        except (AssertionError, KeyError):
            continue
        should_abort = False
        for attempt in range(1, MAX_PROVIDER_ATTEMPTS + 1):
            if attempt_count >= MAX_PROVIDER_ATTEMPTS:
                break
            should_abort = False
            async with guard.acquire(
                estimated_prompt_tokens=estimated_prompt_tokens
            ) as lease:
                attempt_count += 1
                try:
                    resp = await prov.chat(
                        body.model,
                        normalized_messages,
                        **provider_kwargs,
                    )
                except Exception as exc:
                    if getattr(guard, "_tpm_bucket", None) is not None:
                        guard.record_usage(
                            lease,
                            usage_prompt_tokens=0,
                            usage_completion_tokens=0,
                        )
                    planner.record_failure(provider_name)
                    last_err = str(exc)
                    last_provider = provider_name
                    last_model = prov.model or body.model
                    last_error_type = "provider_error"
                    if isinstance(exc, UnsupportedContentBlockError):
                        abort_error = last_err or "unsupported content block"
                        abort_status = 400
                        abort_error_type = "provider_error"
                        should_abort = True
                    elif isinstance(exc, httpx.HTTPStatusError):
                        status, message = _http_status_error_details(exc)
                        retry_after = _retry_after_seconds(exc.response)
                        error_type = _error_type_from_status(status)
                        last_error_type = error_type
                        if retry_after is not None:
                            last_retry_after = retry_after
                        if status == 429:
                            abort_error = message
                            abort_status = status
                            abort_error_type = error_type
                            abort_retry_after = (
                                retry_after if retry_after is not None else DEFAULT_RETRY_AFTER_SECONDS
                            )
                            should_abort = True
                        elif status is not None and 400 <= status < 500:
                            abort_error = message
                            last_err = abort_error
                            abort_status = status
                            abort_error_type = error_type
                            should_abort = True
                        elif status is not None and status >= 500 and last_retry_after is None:
                            last_retry_after = (
                                retry_after if retry_after is not None else DEFAULT_RETRY_AFTER_SECONDS
                            )
                else:
                    latency_ms = int((time.perf_counter() - start) * 1000)
                    usage_prompt = resp.usage_prompt_tokens or 0
                    usage_completion = resp.usage_completion_tokens or 0
                    guard.record_usage(
                        lease,
                        usage_prompt_tokens=usage_prompt,
                        usage_completion_tokens=usage_completion,
                    )
                    planner.record_success(provider_name)
                    success_response = resp
                    last_provider = provider_name
                    last_model = resp.model or body.model or prov.model
                    success_record = {
                        "req_id": req_id,
                        "ts": time.time(),
                        "task": task,
                        "provider": provider_name,
                        "model": last_model,
                        "latency_ms": latency_ms,
                        "ok": True,
                        "status": resp.status_code,
                        "retries": attempt_count - 1,
                        "usage_prompt": usage_prompt,
                        "usage_completion": usage_completion,
                    }
                    break

            if should_abort:
                abort_processing = True
                break

            if (
                attempt < MAX_PROVIDER_ATTEMPTS
                and attempt_count < MAX_PROVIDER_ATTEMPTS
            ):
                await asyncio.sleep(min(0.25 * attempt, 2.0))  # simple backoff

        if (
            success_record is not None
            or abort_processing
            or attempt_count >= MAX_PROVIDER_ATTEMPTS
        ):
            break

    if success_response is not None and success_record is not None:
        await _log_metrics(success_record)
        log_level = logging.WARNING if attempt_count > 1 else logging.INFO
        event_name = (
            "chat.completions fallback" if attempt_count > 1 else "chat.completions success"
        )
        _log_request_event(
            log_level,
            event=event_name,
            req_id=req_id,
            provider=last_provider,
            attempts=attempt_count,
        )
        headers = _make_response_headers(
            req_id=req_id, provider=last_provider, attempts=attempt_count
        )
        return JSONResponse(
            chat_response_from_provider(success_response), headers=headers
        )

    latency_ms = int((time.perf_counter() - start) * 1000)
    failure_status = BAD_GATEWAY_STATUS
    failure_error = last_err or "all providers failed"
    if abort_processing and abort_status is not None:
        failure_status = abort_status
        failure_error = abort_error or failure_error
    failure_error_type = (
        abort_error_type or last_error_type or _error_type_from_status(failure_status)
    )
    failure_retry_after = abort_retry_after if abort_processing else last_retry_after
    if failure_retry_after is None and (
        failure_status == 429 or failure_status >= 500
    ):
        failure_retry_after = DEFAULT_RETRY_AFTER_SECONDS
    failure_record = {
        "req_id": req_id,
        "ts": time.time(),
        "task": task,
        "provider": last_provider,
        "model": last_model,
        "latency_ms": latency_ms,
        "ok": False,
        "status": failure_status,
        "error": failure_error,
        "usage_prompt": 0,
        "usage_completion": 0,
        "retries": max(attempt_count - 1, 0),
    }
    if failure_retry_after is not None:
        failure_record["retry_after"] = failure_retry_after
    await _log_metrics(failure_record)
    _log_request_event(
        logging.ERROR,
        event="chat.completions failure",
        req_id=req_id,
        provider=last_provider,
        attempts=attempt_count,
        detail=failure_error,
    )
    error_body = _make_error_body(
        status_code=failure_status,
        message=failure_error,
        error_type=failure_error_type,
        retry_after=failure_retry_after,
    )
    headers = _make_response_headers(
        req_id=req_id, provider=last_provider, attempts=attempt_count
    )
    return JSONResponse(error_body, status_code=failure_status, headers=headers)


@asynccontextmanager
async def _guard_context(
    guard: Any | None,
    *,
    estimated_prompt_tokens: int,
) -> AsyncIterator[Any]:
    if guard is None:
        yield None
        return
    acquire = getattr(guard, "acquire", None)
    if callable(acquire):
        try:
            context = acquire(estimated_prompt_tokens=estimated_prompt_tokens)
        except TypeError:
            context = acquire()
        async with context as lease:
            yield lease
            return
    if hasattr(guard, "__aenter__") and hasattr(guard, "__aexit__"):
        async with guard as lease:
            yield lease
            return
    yield None


async def _stream_chat_response(
    *,
    model: str,
    route: RouteDef,
    task: str,
    req_id: str,
    start: float,
    normalized_messages: list[dict[str, Any]],
    provider_kwargs: dict[str, Any],
    estimated_prompt_tokens: int,
) -> JSONResponse | StreamingResponse:
    providers_to_try = [route.primary] + route.fallback
    if not providers_to_try:
        headers = _make_response_headers(
            req_id=req_id, provider=route.primary or "unroutable", attempts=0
        )
        return JSONResponse(
            {"error": {"message": "routing unavailable"}},
            status_code=400,
            headers=headers,
        )

    def _normalize_event(raw_event: Any) -> tuple[str | None, Any, bool]:
        def _extract_event(source: Any) -> tuple[str | None, Any]:
            if isinstance(source, dict):
                name = source.get("event") or source.get("event_type")
                payload = source.get("data") if "data" in source else {
                    key: value for key, value in source.items() if key not in {"event", "event_type"}
                }
                return name if isinstance(name, str) else None, payload
            name_attr = getattr(source, "event_type", None) or getattr(source, "event", None)
            name = name_attr.strip() if isinstance(name_attr, str) else None
            payload = getattr(source, "data", source)
            return name, payload

        def _map_event(name: str | None) -> tuple[str | None, bool]:
            if not name:
                return None, False
            normalized = name.strip()
            if not normalized:
                return None, False
            if normalized in {"chat.completion.chunk", "telemetry.usage", "done"}:
                return normalized, normalized == "done"
            lowered = normalized.lower()
            if lowered in {"usage"} or lowered.endswith(".usage"):
                return "telemetry.usage", False
            if lowered in {
                "message_stop",
                "response.stop",
                "response_completed",
                "response.completed",
                "stop",
                "done",
            } or lowered.endswith("_stop") or lowered.endswith(".stop"):
                return "done", True
            if lowered in {
                "chunk",
                "delta",
                "message",
                "message_start",
                "message_delta",
                "content_block_start",
                "content_block_delta",
                "content_block_stop",
                "response",
            } or lowered.endswith("_delta") or lowered.endswith("_start") or lowered.endswith("_chunk") or lowered.endswith(".delta") or lowered.endswith(".chunk"):
                return "chat.completion.chunk", False
            return normalized, False

        def _coerce_payload(payload: Any) -> Any:
            if payload is None or isinstance(payload, (str, bytes)):
                return payload
            model_dump = getattr(payload, "model_dump", None)
            if callable(model_dump):
                try:
                    return model_dump(mode="json", exclude_none=True)
                except TypeError:
                    return model_dump()
            if is_dataclass(payload):
                return asdict(payload)
            return payload

        event_name, payload = _extract_event(raw_event)
        mapped_event, is_terminal = _map_event(event_name)
        payload = _coerce_payload(payload)

        if isinstance(payload, dict):
            payload = dict(payload)
            payload.pop("event_type", None)
            payload.pop("event", None)
            payload.pop("raw", None)

        if is_terminal:
            payload = {}

        return mapped_event, payload, is_terminal

    def _encode_normalized(mapped_event: str | None, payload: Any) -> bytes:
        if isinstance(payload, bytes):
            data_text = payload.decode("utf-8", errors="ignore")
        elif isinstance(payload, str):
            data_text = payload
        elif payload is None:
            data_text = ""
        else:
            data_text = json.dumps(payload)

        lines = []
        if mapped_event:
            lines.append(f"event: {mapped_event}")
        lines.append(f"data: {data_text}")
        return ("\n".join(lines) + "\n\n").encode("utf-8")

    attempts = 0
    last_error: str | None = None
    last_status: int | None = None
    last_error_type: str | None = None
    last_retry_after: int | None = None
    last_provider = providers_to_try[0]
    last_model = model

    for provider_name in providers_to_try:
        try:
            provider = providers.get(provider_name)
        except KeyError:
            continue
        attempts += 1
        provider_model = provider.model or model
        if not hasattr(provider, "chat_stream"):
            planner.record_failure(provider_name)
            failure_record = {
                "req_id": req_id,
                "ts": time.time(),
                "task": task,
                "provider": provider_name,
                "model": provider_model,
                "latency_ms": int((time.perf_counter() - start) * 1000),
                "ok": False,
                "status": 400,
                "error": STREAMING_UNSUPPORTED_ERROR,
                "retries": attempts - 1,
                "usage_prompt": 0,
                "usage_completion": 0,
            }
            await _log_metrics(failure_record)
            last_provider = "unsupported"
            last_model = provider_model
            last_status = 400
            last_error = STREAMING_UNSUPPORTED_ERROR
            last_error_type = "provider_error"
            last_retry_after = None
            continue
        try:
            guard = guards.get(provider_name)
        except (AssertionError, KeyError):
            guard = None
        queue: asyncio.Queue[tuple[str, Any]] = asyncio.Queue()
        usage_prompt_tokens = usage_completion_tokens = 0
        usage_recorded = False
        guard_lease: object | None = None
        def _handle_usage_event(normalized: tuple[str | None, Any, bool]) -> None:
            nonlocal usage_prompt_tokens, usage_completion_tokens, usage_recorded, guard_lease
            event_name, payload, _ = normalized
            if event_name != "telemetry.usage" or not isinstance(payload, dict):
                return
            usage_payload = payload.get("usage")
            data = usage_payload if isinstance(usage_payload, dict) else payload
            if not isinstance(data, dict):
                return
            prompt_value = data.get("prompt_tokens")
            if isinstance(prompt_value, int) and prompt_value > usage_prompt_tokens:
                usage_prompt_tokens = prompt_value
            completion_value = data.get("completion_tokens")
            if isinstance(completion_value, int) and completion_value > usage_completion_tokens:
                usage_completion_tokens = completion_value
            if (
                guard is not None
                and guard_lease is not None
                and not usage_recorded
                and (isinstance(prompt_value, int) or isinstance(completion_value, int))
            ):
                guard.record_usage(
                    guard_lease,
                    usage_prompt_tokens=usage_prompt_tokens,
                    usage_completion_tokens=usage_completion_tokens,
                )
                usage_recorded = True

        async def _write_metrics(
            *,
            ok: bool,
            status: int,
            latency_ms: int,
            retries: int,
            error: str | None = None,
            retry_after: int | None = None,
        ) -> None:
            record = {
                "req_id": req_id,
                "ts": time.time(),
                "task": task,
                "provider": provider_name,
                "model": provider_model,
                "latency_ms": latency_ms,
                "ok": ok,
                "status": status,
                "retries": retries,
                "usage_prompt": usage_prompt_tokens,
                "usage_completion": usage_completion_tokens,
            }
            if error is not None:
                record["error"] = error
            if retry_after is not None:
                record["retry_after"] = retry_after
            await _log_metrics(record)

        async def _handle_http_status_error(exc: httpx.HTTPStatusError) -> None:
            planner.record_failure(provider_name)
            status, message = _http_status_error_details(exc)
            status_code = status or BAD_GATEWAY_STATUS
            retry_after = _retry_after_seconds(exc.response)
            error_type = _error_type_from_status(status_code)
            if status_code == 429 or (400 <= status_code < 500):
                if retry_after is None and status_code == 429:
                    retry_after = DEFAULT_RETRY_AFTER_SECONDS
                await queue.put(
                    (
                        "error",
                        {
                            "status": status_code,
                            "message": message,
                            "type": error_type,
                            "retry_after": retry_after,
                        },
                    )
                )
                return
            if retry_after is None and status_code >= 500:
                retry_after = DEFAULT_RETRY_AFTER_SECONDS
            await queue.put(
                (
                    "fallback",
                    {
                        "status": status_code,
                        "message": message,
                        "type": error_type,
                        "retry_after": retry_after,
                    },
                )
            )

        async def _emit_generic_failure(exc: Exception) -> None:
            planner.record_failure(provider_name)
            await queue.put(
                (
                    "fallback",
                    {
                        "status": BAD_GATEWAY_STATUS,
                        "message": str(exc) or "provider error",
                        "type": "provider_server_error",
                        "retry_after": DEFAULT_RETRY_AFTER_SECONDS,
                    },
                )
            )

        async def producer() -> None:
            nonlocal guard_lease
            try:
                async with _guard_context(
                    guard, estimated_prompt_tokens=estimated_prompt_tokens
                ) as lease:
                    guard_lease = lease
                    try:
                        stream_iter = provider.chat_stream(
                            model,
                            normalized_messages,
                            **provider_kwargs,
                        )
                        if inspect.isawaitable(stream_iter) and not hasattr(
                            stream_iter, "__anext__"
                        ):
                            stream_iter = await stream_iter
                    except UnsupportedContentBlockError as exc:
                        planner.record_failure(provider_name)
                        await queue.put(
                            (
                                "error",
                                {
                                    "status": 400,
                                    "message": str(exc) or "unsupported content block",
                                    "type": "provider_error",
                                    "retry_after": None,
                                },
                            )
                        )
                        return
                    except httpx.HTTPStatusError as exc:
                        await _handle_http_status_error(exc)
                        return
                    except Exception as exc:
                        await _emit_generic_failure(exc)
                        return
                    try:
                        first_event = await anext(stream_iter, None)
                    except UnsupportedContentBlockError as exc:
                        planner.record_failure(provider_name)
                        await queue.put(
                            (
                                "error",
                                {
                                    "status": 400,
                                    "message": str(exc) or "unsupported content block",
                                    "type": "provider_error",
                                    "retry_after": None,
                                },
                            )
                        )
                        return
                    except httpx.HTTPStatusError as exc:
                        await _handle_http_status_error(exc)
                        return
                    except Exception as exc:
                        await _emit_generic_failure(exc)
                        return
                    if first_event is not None:
                        normalized_first = _normalize_event(first_event)
                        _handle_usage_event(normalized_first)
                        mapped, payload, _ = normalized_first
                        await queue.put(("data", _encode_normalized(mapped, payload)))
                    async for raw_event in stream_iter:
                        normalized_event = _normalize_event(raw_event)
                        _handle_usage_event(normalized_event)
                        mapped, payload, _ = normalized_event
                        await queue.put(("data", _encode_normalized(mapped, payload)))
                    planner.record_success(provider_name)
                    await _write_metrics(
                        ok=True,
                        status=200,
                        latency_ms=int((time.perf_counter() - start) * 1000),
                        retries=attempts - 1,
                    )
                    await queue.put(("done", None))
            except asyncio.CancelledError:
                raise
            except UnsupportedContentBlockError as exc:
                planner.record_failure(provider_name)
                await queue.put(
                    (
                        "error",
                        {
                            "status": 400,
                            "message": str(exc) or "unsupported content block",
                            "type": "provider_error",
                            "retry_after": None,
                        },
                    )
                )
            except httpx.HTTPStatusError as exc:
                await _handle_http_status_error(exc)
            except Exception as exc:
                await _emit_generic_failure(exc)
            finally:
                guard_lease = None

        producer_task = asyncio.create_task(producer())
        first_kind, first_payload = await queue.get()
        buffered_events: list[tuple[str, Any]] = []
        while True:
            try:
                next_kind, next_payload = queue.get_nowait()
            except asyncio.QueueEmpty:
                break
            if next_kind == "fallback":
                first_kind = "fallback"
                first_payload = next_payload
                buffered_events.clear()
                break
            buffered_events.append((next_kind, next_payload))
        if first_kind == "error":
            await producer_task
            status_code = int(first_payload["status"])
            message = str(first_payload["message"]) if first_payload["message"] else ""
            retry_after = first_payload.get("retry_after")
            await _write_metrics(
                ok=False,
                status=status_code,
                latency_ms=int((time.perf_counter() - start) * 1000),
                retries=attempts - 1,
                error=message,
                retry_after=retry_after,
            )
            error_payload: dict[str, Any] = {
                "message": message,
                "type": str(first_payload.get("type") or _error_type_from_status(status_code)),
            }
            if retry_after is not None:
                error_payload["retry_after"] = retry_after
            headers = _make_response_headers(
                req_id=req_id, provider=provider_name, attempts=attempts
            )
            return JSONResponse(
                {"error": error_payload}, status_code=status_code, headers=headers
            )
        if first_kind == "fallback":
            await producer_task
            status_code = int(first_payload["status"])
            message = str(first_payload.get("message") or "provider error")
            retry_after = first_payload.get("retry_after")
            await _write_metrics(
                ok=False,
                status=status_code,
                latency_ms=int((time.perf_counter() - start) * 1000),
                retries=attempts - 1,
                error=message,
                retry_after=retry_after,
            )
            last_provider = provider_name
            last_model = provider_model
            last_status = status_code
            last_error = message
            last_error_type = str(first_payload.get("type") or _error_type_from_status(last_status))
            last_retry_after = retry_after
            if last_retry_after is None and last_status >= 500:
                last_retry_after = DEFAULT_RETRY_AFTER_SECONDS
            continue
        if first_kind not in {"data", "done"}:
            await producer_task
            raise RuntimeError("unexpected stream signal")
        initial_chunks: list[bytes] = []
        initial_done = False
        if first_kind == "data":
            initial_chunks.append(first_payload)
        elif first_kind == "done":
            initial_done = True
        for buffered_kind, buffered_payload in buffered_events:
            if buffered_kind == "data":
                initial_chunks.append(buffered_payload)
            elif buffered_kind == "done":
                initial_done = True
                break

        done_frame = b"data: [DONE]\n\n"

        async def event_source() -> Any:
            done_sent = False

            def _next_done() -> bytes | None:
                nonlocal done_sent
                if done_sent:
                    return None
                done_sent = True
                return done_frame

            try:
                for chunk in initial_chunks:
                    yield chunk
                if initial_done:
                    done_payload = _next_done()
                    if done_payload is not None:
                        yield done_payload
                    return
                while True:
                    kind, payload = await queue.get()
                    if kind == "data":
                        yield payload
                    elif kind == "done":
                        done_payload = _next_done()
                        if done_payload is not None:
                            yield done_payload
                        break
            finally:
                if not producer_task.done():
                    producer_task.cancel()
                try:
                    await producer_task
                except asyncio.CancelledError:
                    pass
                except Exception:
                    pass

        response = StreamingResponse(event_source(), media_type="text/event-stream")
        response.headers.update(
            _make_response_headers(
                req_id=req_id,
                provider=provider_name,
                attempts=attempts,
            )
        )
        return response

    latency_ms = int((time.perf_counter() - start) * 1000)
    failure_status = last_status or BAD_GATEWAY_STATUS
    failure_error = last_error or "all providers failed"
    failure_error_type = last_error_type or _error_type_from_status(failure_status)
    if last_retry_after is None and (failure_status == 429 or failure_status >= 500):
        last_retry_after = DEFAULT_RETRY_AFTER_SECONDS
    failure_record: dict[str, Any] = {
        "req_id": req_id,
        "ts": time.time(),
        "task": task,
        "provider": last_provider,
        "model": last_model,
        "latency_ms": latency_ms,
        "ok": False,
        "status": failure_status,
        "error": failure_error,
        "retries": max(attempts - 1, 0),
        "usage_prompt": 0,
        "usage_completion": 0,
    }
    if last_retry_after is not None:
        failure_record["retry_after"] = last_retry_after
    await _log_metrics(failure_record)
    error_payload = {"message": failure_error, "type": failure_error_type}
    if last_retry_after is not None:
        error_payload["retry_after"] = last_retry_after
    headers = _make_response_headers(
        req_id=req_id, provider=last_provider, attempts=attempts
    )
    return JSONResponse(
        {"error": error_payload}, status_code=failure_status, headers=headers
    )<|MERGE_RESOLUTION|>--- conflicted
+++ resolved
@@ -11,14 +11,9 @@
 from dataclasses import asdict, is_dataclass
 from datetime import datetime, timezone
 from email.utils import parsedate_to_datetime
-<<<<<<< HEAD
 from typing import Any, Literal
 
 from typing_extensions import TypedDict
-=======
-from enum import Enum
-from typing import Any
->>>>>>> c98f3c1b
 
 import httpx
 from fastapi import FastAPI, HTTPException, Request, Response
