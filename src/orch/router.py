--- conflicted
+++ resolved
@@ -22,11 +22,7 @@
 else:  # pragma: no cover - exercised via tests
     tomllib = cast(Any, importlib.import_module("tomli"))
 
-<<<<<<< HEAD
 yaml = cast(Any, importlib.import_module("yaml"))
-=======
-from pydantic import BaseModel, ConfigDict, Field, PositiveFloat, PositiveInt, ValidationError, model_validator
->>>>>>> 0d22b2ff
 
 yaml = cast(Any, importlib.import_module("yaml"))
 
