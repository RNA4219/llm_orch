--- conflicted
+++ resolved
@@ -74,7 +74,6 @@
 
 class AnthropicProvider(BaseProvider):
     async def chat(self, model: str, messages: List[dict[str, str]], temperature=0.2, max_tokens=2048) -> ProviderChatResponse:
-<<<<<<< HEAD
         base = self.defn.base_url.strip()
         parsed = urlparse(base)
         path_segments = [segment for segment in parsed.path.split("/") if segment]
@@ -101,12 +100,6 @@
 
         normalized_path = "/" + "/".join(normalized_segments)
         url = parsed._replace(path=normalized_path).geturl()
-=======
-        base_url = self.defn.base_url.rstrip("/")
-        versioned_base = re.search(r"/v\d+$", base_url)
-        url_suffix = "/messages" if versioned_base else "/v1/messages"
-        url = f"{base_url}{url_suffix}"
->>>>>>> e12c5438
         headers: dict[str, str] = {
             "anthropic-version": "2023-06-01",
             "Content-Type": "application/json",
