--- conflicted
+++ resolved
@@ -74,7 +74,6 @@
         ),
         routes=routes_cfg
     )
-<<<<<<< HEAD
     validate_router_config(router, providers)
     return LoadedConfig(providers=providers, router=router)
 
@@ -83,23 +82,14 @@
     for route_name, route in router.routes.items():
         referenced = [route.primary, *route.fallback]
         for provider_name in referenced:
-=======
-    for route_name, route in routes_cfg.items():
-        referenced = [(route.primary, "primary"), *[(name, "fallback") for name in route.fallback]]
-        for provider_name, origin in referenced:
->>>>>>> a4001021
             if provider_name not in providers:
                 available = ", ".join(sorted(providers)) or "<none>"
                 raise ValueError(
-<<<<<<< HEAD
                     "Route '{route}' references undefined provider '{provider}'. Available providers: {available}".format(
                         route=route_name,
                         provider=provider_name,
                         available=available,
                     )
-=======
-                    f"Route '{route_name}' references undefined provider '{provider_name}' in {origin}"
->>>>>>> a4001021
                 )
 
 class RoutePlanner:
