--- conflicted
+++ resolved
@@ -94,13 +94,6 @@
         default_route = self.cfg.routes.get("DEFAULT")
         if default_route is not None:
             return default_route
-<<<<<<< HEAD
         raise ValueError(
             f"no route configured for task '{task}' and no DEFAULT route defined in router configuration."
-=======
-        available = ", ".join(sorted(self.cfg.routes.keys())) or "<none>"
-        raise ValueError(
-            "no route configured for task "
-            f"'{task}' and no DEFAULT route; available routes: {available}"
->>>>>>> a4001021
         )