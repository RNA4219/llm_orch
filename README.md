--- conflicted
+++ resolved
@@ -36,7 +36,6 @@
   http://localhost:31001/v1/chat/completions | jq .
 ```
 
-<<<<<<< HEAD
 ## Docker
 
 ```bash
@@ -60,144 +59,6 @@
 # APIキーを追加
 echo "ORCH_INBOUND_API_KEYS=sk-local-1" >> .env
 docker compose up
-=======
-### Stickyヘッダ付きクライアント例
-
-#### 共通リクエストペイロード
-
-<!-- schema: ChatRequest -->
-```json
-{
-  "model": "dummy",
-  "messages": [
-    {"role": "system", "content": "You are llm-orch demo."},
-    {"role": "user", "content": "Hello from README"}
-  ],
-  "stream": false
-}
-```
-
-#### curl（Stickyヘッダ）
-
-```bash
-cat <<'JSON' > request.json
-{
-  "model": "dummy",
-  "messages": [
-    {"role": "system", "content": "You are llm-orch demo."},
-    {"role": "user", "content": "Hello from README"}
-  ],
-  "stream": false
-}
-JSON
-
-curl -sSf -H "Content-Type: application/json" \
-  -H "X-Orch-Sticky-Key: demo-session" \
-  -d @request.json \
-  http://localhost:31001/v1/chat/completions | jq .
-```
-
-#### Python（httpx SDK）
-
-```python
-from __future__ import annotations
-
-import asyncio
-from typing import Any
-
-import httpx
-
-REQUEST_PAYLOAD: dict[str, Any] = {
-    "model": "dummy",
-    "messages": [
-        {"role": "system", "content": "You are llm-orch demo."},
-        {"role": "user", "content": "Hello from README"},
-    ],
-    "stream": False,
-}
-
-
-async def main() -> None:
-    async with httpx.AsyncClient(base_url="http://localhost:31001") as client:
-        response = await client.post(
-            "/v1/chat/completions",
-            json=REQUEST_PAYLOAD,
-            headers={"X-Orch-Sticky-Key": "demo-session"},
-            timeout=30.0,
-        )
-        response.raise_for_status()
-        print(response.json())
-
-
-if __name__ == "__main__":
-    asyncio.run(main())
-```
-
-#### JavaScript（Fetch API）
-
-```javascript
-const payload = {
-  model: "dummy",
-  messages: [
-    { role: "system", content: "You are llm-orch demo." },
-    { role: "user", content: "Hello from README" }
-  ],
-  stream: false
-};
-
-const response = await fetch("http://localhost:31001/v1/chat/completions", {
-  method: "POST",
-  headers: {
-    "Content-Type": "application/json",
-    "X-Orch-Sticky-Key": "demo-session"
-  },
-  body: JSON.stringify(payload)
-});
-
-if (!response.ok) {
-  throw new Error(`Request failed: ${response.status}`);
-}
-
-const body = await response.json();
-console.log(body);
-```
-
-#### ストリーミング受信例
-
-<!-- schema: ChatRequest -->
-```json
-{
-  "model": "dummy",
-  "messages": [
-    {"role": "system", "content": "You are llm-orch demo."},
-    {"role": "user", "content": "Stream please"}
-  ],
-  "stream": true
-}
-```
-
-```bash
-cat <<'JSON' > stream.json
-{
-  "model": "dummy",
-  "messages": [
-    {"role": "system", "content": "You are llm-orch demo."},
-    {"role": "user", "content": "Stream please"}
-  ],
-  "stream": true
-}
-JSON
-
-curl -sN -H "Content-Type: application/json" \
-  -H "X-Orch-Sticky-Key: demo-session" \
-  -d @stream.json \
-  http://localhost:31001/v1/chat/completions | while IFS= read -r line; do
-    printf '%s\n' "$line"
-    if [[ "$line" == data:\ \[DONE\] ]]; then
-      break
-    fi
-  done
->>>>>>> f98c02fd
 ```
 
 ## 設定
