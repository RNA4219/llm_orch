--- conflicted
+++ resolved
@@ -4,11 +4,7 @@
 from collections.abc import MutableMapping
 from dataclasses import asdict, dataclass
 from urllib.parse import urlparse, urlunparse
-<<<<<<< HEAD
 from typing import TYPE_CHECKING, Any, AsyncIterator, Dict, List
-=======
-from typing import Any, AsyncIterator, Dict, List, cast
->>>>>>> 0f44d2de
 
 import httpx
 
