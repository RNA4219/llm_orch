import os
from typing import Dict, Any, List, Iterable
import httpx
from .router import ProviderDef
from .types import ProviderChatResponse

class BaseProvider:
    def __init__(self, defn: ProviderDef):
        self.defn = defn
        self.model = defn.model

    async def chat(self, model: str, messages: List[dict[str, str]], temperature=0.2, max_tokens=2048) -> ProviderChatResponse:
        raise NotImplementedError

class OpenAICompatProvider(BaseProvider):
    async def chat(self, model: str, messages: List[dict[str, str]], temperature=0.2, max_tokens=2048) -> ProviderChatResponse:
        base = self.defn.base_url.rstrip('/')
        url = f"{base}/chat/completions" if "/openai/" in base else f"{base}/v1/chat/completions"
        key = os.environ.get(self.defn.auth_env or "", "")
        headers = {"Authorization": f"Bearer {key}", "Content-Type": "application/json"}
        payload = {"model": self.defn.model or model, "messages": messages, "temperature": temperature, "max_tokens": max_tokens, "stream": False}
        async with httpx.AsyncClient(timeout=60) as client:
            r = await client.post(url, headers=headers, json=payload)
            r.raise_for_status()
            data = r.json()
        content = data["choices"][0]["message"]["content"]
        usage = data.get("usage") or {}
        return ProviderChatResponse(status_code=r.status_code, model=data.get("model", self.defn.model), content=content,
                                    usage_prompt_tokens=usage.get("prompt_tokens", 0),
                                    usage_completion_tokens=usage.get("completion_tokens", 0))

class AnthropicProvider(BaseProvider):
    async def chat(self, model: str, messages: List[dict[str, str]], temperature=0.2, max_tokens=2048) -> ProviderChatResponse:
        url = f"{self.defn.base_url.rstrip('/')}/v1/messages"
        key = os.environ.get(self.defn.auth_env or "", "")
        headers = {"x-api-key": key, "anthropic-version": "2023-06-01", "Content-Type": "application/json"}
<<<<<<< HEAD

        def to_text_blocks(content: Any) -> List[Dict[str, str]]:
            if isinstance(content, str):
                return [{"type": "text", "text": content}]
            if isinstance(content, Iterable) and not isinstance(content, dict):
                blocks: List[Dict[str, str]] = []
                for item in content:
                    if isinstance(item, dict):
                        text_val = item.get("text")
                        if text_val is None:
                            continue
                        blocks.append({"type": item.get("type", "text"), "text": str(text_val)})
                    else:
                        blocks.append({"type": "text", "text": str(item)})
                return blocks or [{"type": "text", "text": ""}]
            return [{"type": "text", "text": str(content)}]

        def flatten_to_text(content: Any) -> str:
            blocks = to_text_blocks(content)
            texts = [block.get("text", "") for block in blocks if block.get("text")]
            return "\n\n".join(texts)

        system_segments = [m["content"] for m in messages if m.get("role") == "system"]
        mapped: List[Dict[str, Any]] = []
        for msg in messages:
            role = msg.get("role")
            if role not in ("user", "assistant"):
=======
        system_messages = [m["content"] for m in messages if m["role"] == "system"]
        mapped: list[dict[str, Any]] = []
        for message in messages:
            if message["role"] not in ("user", "assistant"):
>>>>>>> a491b907
                continue
            mapped.append(
                {
                    "role": message["role"],
                    "content": [{"type": "text", "text": message["content"]}],
                }
            )
        payload: dict[str, Any] = {
            "model": self.defn.model or model,
            "max_tokens": max_tokens,
            "temperature": temperature,
            "messages": mapped,
        }
<<<<<<< HEAD
        if system_segments:
            flattened = [flatten_to_text(seg) for seg in system_segments]
            payload["system"] = "\n\n".join(filter(None, flattened))
=======
        if system_messages:
            payload["system"] = "\n\n".join(system_messages)
>>>>>>> a491b907
        async with httpx.AsyncClient(timeout=60) as client:
            r = await client.post(url, headers=headers, json=payload)
            r.raise_for_status()
            data = r.json()
        content_blocks = data.get("content") or []
        content = "".join(
            block.get("text", "")
            for block in content_blocks
            if isinstance(block, dict) and block.get("type") == "text"
        )
        usage = data.get("usage") or {}
        return ProviderChatResponse(status_code=r.status_code, model=data.get("model", self.defn.model), content=content,
                                    usage_prompt_tokens=usage.get("input_tokens", 0),
                                    usage_completion_tokens=usage.get("output_tokens", 0))

class OllamaProvider(BaseProvider):
    async def chat(self, model: str, messages: List[dict[str, str]], temperature=0.2, max_tokens=2048) -> ProviderChatResponse:
        url = f"{self.defn.base_url.rstrip('/')}/api/chat"
        payload = {"model": self.defn.model or model, "messages": messages, "stream": False, "options": {"temperature": temperature, "num_predict": max_tokens}}
        async with httpx.AsyncClient(timeout=120) as client:
            r = await client.post(url, json=payload)
            r.raise_for_status()
            data = r.json()
        # Ollama returns {"message":{"content":...}, "done":true, ...}
        content = (data.get("message") or {}).get("content", "")
        return ProviderChatResponse(status_code=r.status_code, model=self.defn.model or model, content=content)

class DummyProvider(BaseProvider):
    async def chat(self, model: str, messages: List[dict[str, str]], temperature=0.2, max_tokens=2048) -> ProviderChatResponse:
        # simple echo-ish behavior for tests
        last_user = next((m["content"] for m in reversed(messages) if m["role"]=="user"), "ping")
        return ProviderChatResponse(status_code=200, model="dummy", content=f"dummy:{last_user}")

class ProviderRegistry:
    def __init__(self, providers: Dict[str, ProviderDef]):
        self.providers = {}
        for name, d in providers.items():
            if d.type == "openai":
                self.providers[name] = OpenAICompatProvider(d)
            elif d.type == "anthropic":
                self.providers[name] = AnthropicProvider(d)
            elif d.type == "ollama":
                self.providers[name] = OllamaProvider(d)
            elif d.type == "dummy":
                self.providers[name] = DummyProvider(d)
            else:
                self.providers[name] = OpenAICompatProvider(d)  # default

    def get(self, name: str) -> BaseProvider:
        return self.providers[name]<|MERGE_RESOLUTION|>--- conflicted
+++ resolved
@@ -34,7 +34,6 @@
         url = f"{self.defn.base_url.rstrip('/')}/v1/messages"
         key = os.environ.get(self.defn.auth_env or "", "")
         headers = {"x-api-key": key, "anthropic-version": "2023-06-01", "Content-Type": "application/json"}
-<<<<<<< HEAD
 
         def to_text_blocks(content: Any) -> List[Dict[str, str]]:
             if isinstance(content, str):
@@ -62,12 +61,6 @@
         for msg in messages:
             role = msg.get("role")
             if role not in ("user", "assistant"):
-=======
-        system_messages = [m["content"] for m in messages if m["role"] == "system"]
-        mapped: list[dict[str, Any]] = []
-        for message in messages:
-            if message["role"] not in ("user", "assistant"):
->>>>>>> a491b907
                 continue
             mapped.append(
                 {
@@ -81,14 +74,9 @@
             "temperature": temperature,
             "messages": mapped,
         }
-<<<<<<< HEAD
         if system_segments:
             flattened = [flatten_to_text(seg) for seg in system_segments]
             payload["system"] = "\n\n".join(filter(None, flattened))
-=======
-        if system_messages:
-            payload["system"] = "\n\n".join(system_messages)
->>>>>>> a491b907
         async with httpx.AsyncClient(timeout=60) as client:
             r = await client.post(url, headers=headers, json=payload)
             r.raise_for_status()
