--- conflicted
+++ resolved
@@ -18,47 +18,23 @@
         return [json.loads(line) for line in handle]
 
 
-<<<<<<< HEAD
 def test_convert_junit_to_jsonl_records_duration_ms(tmp_path: Path) -> None:
-=======
-def test_convert_junit_to_jsonl_normalizes_failed_status(tmp_path: Path) -> None:
->>>>>>> 3f0d44a6
     xml_path = tmp_path / "pytest.xml"
     output_path = tmp_path / "out.jsonl"
     write_file(
         xml_path,
         """
         <testsuite>
-<<<<<<< HEAD
             <testcase classname="sample.TestCase" name="test_case" time="0.250" />
-=======
-            <testcase classname="pkg.TestCase" name="test_case" time="0.1">
-                <failure message="boom">AssertionError</failure>
-            </testcase>
->>>>>>> 3f0d44a6
         </testsuite>
         """,
     )
 
     convert_junit_to_jsonl(xml_path, output_path)
 
-<<<<<<< HEAD
     [record] = read_json_lines(output_path)
     assert record["duration_ms"] == 250
     assert "time" not in record
-=======
-    records = read_json_lines(output_path)
-    assert records == [
-        {
-            "classname": "pkg.TestCase",
-            "details": "AssertionError",
-            "message": "boom",
-            "name": "test_case",
-            "status": "fail",
-            "duration_ms": 100,
-        }
-    ]
->>>>>>> 3f0d44a6
 
 
 def test_convert_junit_to_jsonl_includes_duration_ms(tmp_path: Path) -> None:
@@ -101,20 +77,8 @@
 
     convert_junit_to_jsonl(xml_path, output_path)
 
-<<<<<<< HEAD
     [record] = read_json_lines(output_path)
     assert record["duration_ms"] == 2
-=======
-    records = read_json_lines(output_path)
-    assert records == [
-        {
-            "classname": "pkg.TestCase",
-            "duration_ms": 2,
-            "name": "test_case",
-            "status": "passed",
-        }
-    ]
->>>>>>> 3f0d44a6
 
 
 @pytest.mark.parametrize(
