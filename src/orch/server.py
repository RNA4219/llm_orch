import asyncio
import json
import os
import time
import uuid
from collections import defaultdict
from collections.abc import AsyncIterator
from contextlib import asynccontextmanager
from dataclasses import asdict, is_dataclass
from datetime import datetime, timezone
from email.utils import parsedate_to_datetime
from typing import Any

import httpx
from fastapi import FastAPI, HTTPException, Request, Response
from fastapi.middleware.cors import CORSMiddleware
from fastapi.responses import JSONResponse, StreamingResponse


from .metrics import MetricsLogger
from .providers import ProviderRegistry, UnsupportedContentBlockError
from .rate_limiter import ProviderGuards
from .router import RouteDef, RoutePlanner, load_config
from .types import ChatRequest, ProviderChatResponse, chat_response_from_provider

app = FastAPI(title="llm-orch")

CONFIG_DIR = os.environ.get("ORCH_CONFIG_DIR", os.path.join(os.path.dirname(os.path.dirname(__file__)), "..", "config"))

TRUTHY_VALUES: frozenset[str] = frozenset({"1", "true", "yes", "on"})
FALSY_VALUES: frozenset[str] = frozenset({"0", "false", "no", "off"})


def _env_var_as_bool(name: str, *, default: bool = False) -> bool:
    raw = os.environ.get(name)
    if raw is None:
        return default
    normalized = raw.strip().lower()
    if not normalized:
        return default
    if normalized in TRUTHY_VALUES:
        return True
    if normalized in FALSY_VALUES:
        return False
    return default


USE_DUMMY: bool = _env_var_as_bool("ORCH_USE_DUMMY")
DEFAULT_RETRY_AFTER_SECONDS = int(os.environ.get("ORCH_RETRY_AFTER_SECONDS", "30"))


def _env_var_as_float(name: str, *, default: float) -> float:
    raw = os.environ.get(name)
    if raw is None:
        return default
    try:
        value = float(raw.strip())
    except ValueError:
        return default
    return value if value >= 0 else default


CONFIG_REFRESH_INTERVAL: float = _env_var_as_float(
    "ORCH_CONFIG_REFRESH_INTERVAL", default=30.0
)


def _parse_env_list(value: str) -> list[str]:
    return [item.strip() for item in value.split(",") if item.strip()]


INBOUND_API_KEYS = frozenset(_parse_env_list(os.environ.get("ORCH_INBOUND_API_KEYS", "")))
API_KEY_HEADER = os.environ.get("ORCH_API_KEY_HEADER", "x-api-key")
ALLOWED_ORIGINS = _parse_env_list(os.environ.get("ORCH_CORS_ALLOW_ORIGINS", ""))
PROM_CONTENT_TYPE = "text/plain; version=0.0.4; charset=utf-8"
HISTOGRAM_BUCKETS: tuple[float, ...] = (0.05, 0.1, 0.25, 0.5, 1.0, 2.0, 5.0, 10.0)


def _new_histogram_state() -> dict[str, Any]:
    return {"buckets": [0] * (len(HISTOGRAM_BUCKETS) + 1), "count": 0, "sum": 0.0}


PROM_COUNTER: defaultdict[tuple[str, str, str], int] = defaultdict(int)
PROM_HISTOGRAM: defaultdict[tuple[str, str], dict[str, Any]] = defaultdict(
    _new_histogram_state
)


def _make_response_headers(*, req_id: str, provider: str | None, attempts: int) -> dict[str, str]:
    fallback_attempts = max(attempts - 1, 0)
    provider_value = provider or "unknown"
    return {
        "x-orch-request-id": req_id,
        "x-orch-provider": provider_value,
        "x-orch-fallback-attempts": str(fallback_attempts),
    }


def _estimate_text_tokens(text: str) -> int:
    normalized = text.strip()
    if not normalized:
        return 0
    return max(len(normalized) // 4, 1)


def _estimate_content_tokens(content: Any) -> int:
    if isinstance(content, str):
        return _estimate_text_tokens(content)
    if isinstance(content, list):
        total = 0
        for item in content:
            if isinstance(item, dict):
                text = item.get("text")
                if isinstance(text, str):
                    total += _estimate_text_tokens(text)
        return total
    return 0


def _estimate_prompt_tokens(messages: list[dict[str, Any]], fallback: int) -> int:
    total = 0
    for message in messages:
        if not isinstance(message, dict):
            continue
        total += _estimate_content_tokens(message.get("content"))
    if total <= 0:
        return max(int(fallback), 0)
    return total


cfg = load_config(CONFIG_DIR, use_dummy=USE_DUMMY)
providers = ProviderRegistry(cfg.providers)
guards = ProviderGuards(cfg.providers)
planner = RoutePlanner(
    cfg.router,
    cfg.providers,
    config_dir=CONFIG_DIR,
    use_dummy=USE_DUMMY,
    mtimes=cfg.mtimes,
)
metrics = MetricsLogger(os.path.join(os.path.dirname(os.path.dirname(__file__)), "..", "metrics"))

_config_refresh_task: asyncio.Task[None] | None = None

if ALLOWED_ORIGINS:
    app.add_middleware(
        CORSMiddleware,
        allow_origins=ALLOWED_ORIGINS,
        allow_credentials=True,
        allow_methods=["*"],
        allow_headers=["*"],
    )


async def _config_refresh_loop() -> None:
    try:
        while True:
            current_planner = planner
            needs_reload = current_planner.refresh()
            if needs_reload:
                reload_configuration()
                continue
            await asyncio.sleep(CONFIG_REFRESH_INTERVAL if CONFIG_REFRESH_INTERVAL > 0 else 0)
    except asyncio.CancelledError:
        raise


@app.on_event("startup")
async def _start_config_refresh() -> None:
    global _config_refresh_task
    if _config_refresh_task is None or _config_refresh_task.done():
        _config_refresh_task = asyncio.create_task(_config_refresh_loop())


@app.on_event("shutdown")
async def _stop_config_refresh() -> None:
    global _config_refresh_task
    task = _config_refresh_task
    if task is None:
        return
    task.cancel()
    try:
        await task
    except asyncio.CancelledError:
        pass
    _config_refresh_task = None


def reload_configuration() -> None:
    global cfg, providers, guards, planner
    new_cfg = load_config(CONFIG_DIR, use_dummy=USE_DUMMY)
    cfg = new_cfg
    providers = ProviderRegistry(new_cfg.providers)
    guards = ProviderGuards(new_cfg.providers)
    planner = RoutePlanner(
        new_cfg.router,
        new_cfg.providers,
        config_dir=CONFIG_DIR,
        use_dummy=USE_DUMMY,
        mtimes=new_cfg.mtimes,
    )


def _http_status_error_details(exc: httpx.HTTPStatusError) -> tuple[int | None, str]:
    status: int | None = None
    message: str | None = None
    response = exc.response
    if response is not None:
        status = response.status_code
        try:
            payload = response.json()
        except ValueError:
            payload = None
        if isinstance(payload, dict):
            error_field = payload.get("error")
            if isinstance(error_field, dict):
                error_message = error_field.get("message")
                if isinstance(error_message, str) and error_message:
                    message = error_message
            if message is None:
                nested_message = payload.get("message")
                if isinstance(nested_message, str) and nested_message:
                    message = nested_message
        if message is None:
            text = response.text
            if text:
                message = text
        if message is None:
            reason = response.reason_phrase
            if reason:
                message = reason
    if message is None:
        message = str(exc)
    return status, message


def _retry_after_seconds(response: httpx.Response | None) -> int | None:
    if response is None:
        return None
    header = response.headers.get("Retry-After")
    if not header:
        return None
    value = header.strip()
    if not value:
        return None
    if value.isdigit():
        return max(int(value), 0)
    try:
        parsed = parsedate_to_datetime(value)
    except (TypeError, ValueError, IndexError):
        return None
    if parsed is None:
        return None
    if parsed.tzinfo is None:
        parsed = parsed.replace(tzinfo=timezone.utc)
    delta = (parsed - datetime.now(timezone.utc)).total_seconds()
    return max(int(delta), 0)


def _error_type_from_status(status: int | None) -> str:
    if status == 429:
        return "rate_limit"
    if status is not None and status >= 500:
        return "provider_server_error"
    return "provider_error"


def _make_error_body(
    *,
    status_code: int,
    message: str,
    error_type: str,
    retry_after: int | None = None,
    code: str | None = None,
) -> dict[str, Any]:
    resolved_code = code
    if resolved_code is None:
        if status_code == 401:
            resolved_code = "invalid_api_key"
        elif status_code == 429:
            resolved_code = "rate_limit"
        else:
            resolved_code = error_type
    payload: dict[str, Any] = {
        "message": message,
        "type": error_type,
        "code": resolved_code,
    }
    if retry_after is not None:
        payload["retry_after"] = retry_after
    return {"error": payload}


def _require_api_key(req: Request) -> None:
    if not INBOUND_API_KEYS:
        return
    candidate = req.headers.get(API_KEY_HEADER)
    if candidate is None:
        auth_header = req.headers.get("authorization")
        if auth_header and auth_header.startswith("Bearer "):
            candidate = auth_header[7:]
    if candidate and candidate in INBOUND_API_KEYS:
        return
    raise HTTPException(status_code=401, detail="missing or invalid api key")


async def _log_metrics(record: dict[str, Any]) -> None:
    await metrics.write(record)
    provider = str(record.get("provider") or "unknown")
    status = str(record.get("status") or "0")
    ok_label = "true" if record.get("ok") else "false"
    PROM_COUNTER[(provider, status, ok_label)] += 1
    latency_seconds = max(float(record.get("latency_ms") or 0) / 1000.0, 0.0)
    hist_entry = PROM_HISTOGRAM[(provider, ok_label)]
    buckets = hist_entry["buckets"]
    for idx, bound in enumerate(HISTOGRAM_BUCKETS):
        if latency_seconds <= bound:
            buckets[idx] += 1
    buckets[-1] += 1
    hist_entry["count"] += 1
    hist_entry["sum"] += latency_seconds


def _render_prometheus() -> bytes:
    lines: list[str] = [
        "# HELP orch_requests_total Total number of orchestrator requests",
        "# TYPE orch_requests_total counter",
    ]
    for (provider, status, ok_label), value in sorted(PROM_COUNTER.items()):
        lines.append(
            f'orch_requests_total{{provider="{provider}",status="{status}",ok="{ok_label}"}} {value}'
        )
    lines.append(
        "# HELP orch_request_latency_seconds Request latency for orchestrated requests"
    )
    lines.append("# TYPE orch_request_latency_seconds histogram")
    for (provider, ok_label), state in sorted(PROM_HISTOGRAM.items()):
        buckets = state["buckets"]
        for idx, bound in enumerate(HISTOGRAM_BUCKETS):
            le_value = format(bound, ".6g")
            count = buckets[idx]
            lines.append(
                f'orch_request_latency_seconds_bucket{{provider="{provider}",ok="{ok_label}",le="{le_value}"}} {count}'
            )
        lines.append(
            f'orch_request_latency_seconds_bucket{{provider="{provider}",ok="{ok_label}",le="+Inf"}} {buckets[-1]}'
        )
        lines.append(
            f'orch_request_latency_seconds_count{{provider="{provider}",ok="{ok_label}"}} {state["count"]}'
        )
        lines.append(
            f'orch_request_latency_seconds_sum{{provider="{provider}",ok="{ok_label}"}} {state["sum"]}'
        )
    return ("\n".join(lines) + "\n").encode("utf-8")

MAX_PROVIDER_ATTEMPTS = 3
BAD_GATEWAY_STATUS = 502
STREAMING_UNSUPPORTED_ERROR = "streaming responses are not supported"

@app.get("/healthz")
async def healthz():
    return {"status": "ok", "providers": list(cfg.providers.keys())}

@app.get("/metrics")
async def metrics_endpoint(req: Request) -> Response:
    _require_api_key(req)
    return Response(_render_prometheus(), media_type=PROM_CONTENT_TYPE)


@app.post("/v1/chat/completions")
async def chat_completions(req: Request, body: ChatRequest):
    try:
        _require_api_key(req)
    except HTTPException as exc:
        if exc.status_code != 401:
            raise
        req_id = str(uuid.uuid4())
        headers = _make_response_headers(req_id=req_id, provider=None, attempts=0)
        detail = exc.detail if isinstance(exc.detail, str) else "missing or invalid api key"
        error_body = _make_error_body(
            status_code=exc.status_code,
            message=detail,
            error_type="authentication_error",
            code="invalid_api_key",
        )
        return JSONResponse(error_body, status_code=exc.status_code, headers=headers)
    header_value = (
        req.headers.get(cfg.router.defaults.task_header)
        if cfg.router.defaults.task_header
        else None
    )
    task = header_value or cfg.router.defaults.task_header_value or "DEFAULT"
    start = time.perf_counter()
    req_id = str(uuid.uuid4())
    normalized_messages = [
        message.model_dump(mode="json", exclude_none=True)
        for message in body.messages
    ]
    function_call = getattr(body, "function_call", None)
    additional_options: dict[str, Any] = {}
    typed_options: dict[str, Any] = {}
    typed_option_fields = (
        "top_p",
        "frequency_penalty",
        "presence_penalty",
        "logit_bias",
        "response_format",
    )
    for field in typed_option_fields:
        if field in body.model_fields_set:
            value = getattr(body, field)
            if value is not None:
                typed_options[field] = value
    extra_options_source = getattr(body, "model_extra", None)
    if isinstance(extra_options_source, dict):
        for key, value in extra_options_source.items():
            if (
                key == "function_call"
                or value is None
                or key in additional_options
                or key in typed_option_fields
            ):
                continue
            additional_options[key] = value
    if "temperature" in body.model_fields_set and body.temperature is not None:
        temperature = body.temperature
    else:
        temperature = cfg.router.defaults.temperature
    if "max_tokens" in body.model_fields_set and body.max_tokens is not None:
        max_tokens = body.max_tokens
    else:
        max_tokens = cfg.router.defaults.max_tokens

    provider_kwargs = {
        "temperature": temperature,
        "max_tokens": max_tokens,
        "tools": body.tools,
        "tool_choice": body.tool_choice,
        "function_call": function_call,
        **typed_options,
        **additional_options,
    }

    estimated_prompt_tokens = _estimate_prompt_tokens(normalized_messages, max_tokens)

    try:
        route = planner.plan(task)
    except ValueError as exc:
        detail = str(exc) or "routing unavailable"
        await _log_metrics({
            "req_id": req_id,
            "ts": time.time(),
            "task": task,
            "provider": "unroutable",
            "model": body.model,
            "latency_ms": int((time.perf_counter() - start) * 1000),
            "ok": False,
            "status": 400,
            "error": detail,
            "usage_prompt": 0,
            "usage_completion": 0,
            "retries": 0,
        })
        headers = _make_response_headers(req_id=req_id, provider=None, attempts=0)
        error_body = _make_error_body(
            status_code=400,
            message=detail,
            error_type="routing_error",
        )
        return JSONResponse(error_body, status_code=400, headers=headers)
    if body.stream:
        return await _stream_chat_response(
            model=body.model,
            route=route,
            task=task,
            req_id=req_id,
            start=start,
            normalized_messages=normalized_messages,
            provider_kwargs=provider_kwargs,
            estimated_prompt_tokens=estimated_prompt_tokens,
        )
    last_err: str | None = None
    usage_prompt = 0
    usage_completion = 0
    attempt_count = 0
    last_provider = route.primary
    last_model = body.model
    last_error_type: str | None = None
    last_retry_after: int | None = None
    success_response: ProviderChatResponse | None = None
    success_record: dict[str, object] | None = None

    abort_processing = False
    abort_status: int | None = None
    abort_error: str | None = None
    abort_error_type: str | None = None
    abort_retry_after: int | None = None
    for provider_name in [route.primary] + route.fallback:
        prov = providers.get(provider_name)
        guard = guards.get(provider_name)
        for attempt in range(1, MAX_PROVIDER_ATTEMPTS + 1):
            should_abort = False
            async with guard.acquire(
                estimated_prompt_tokens=estimated_prompt_tokens
            ) as lease:
                attempt_count += 1
                try:
                    resp = await prov.chat(
                        body.model,
                        normalized_messages,
                        **provider_kwargs,
                    )
                except Exception as exc:
                    if getattr(guard, "_tpm_bucket", None) is not None:
                        guard.record_usage(
                            lease,
                            usage_prompt_tokens=0,
                            usage_completion_tokens=0,
                        )
                    planner.record_failure(provider_name)
                    last_err = str(exc)
                    last_provider = provider_name
                    last_model = prov.model or body.model
                    last_error_type = "provider_error"
                    if isinstance(exc, UnsupportedContentBlockError):
                        abort_error = last_err or "unsupported content block"
                        abort_status = 400
                        abort_error_type = "provider_error"
                        should_abort = True
                    elif isinstance(exc, httpx.HTTPStatusError):
                        status, message = _http_status_error_details(exc)
                        retry_after = _retry_after_seconds(exc.response)
                        error_type = _error_type_from_status(status)
                        last_error_type = error_type
                        if retry_after is not None:
                            last_retry_after = retry_after
                        if status == 429:
                            abort_error = message
                            abort_status = status
                            abort_error_type = error_type
                            abort_retry_after = (
                                retry_after if retry_after is not None else DEFAULT_RETRY_AFTER_SECONDS
                            )
                            should_abort = True
                        elif status is not None and 400 <= status < 500:
                            abort_error = message
                            last_err = abort_error
                            abort_status = status
                            abort_error_type = error_type
                            should_abort = True
                        elif status is not None and status >= 500 and last_retry_after is None:
                            last_retry_after = (
                                retry_after if retry_after is not None else DEFAULT_RETRY_AFTER_SECONDS
                            )
                else:
                    latency_ms = int((time.perf_counter() - start) * 1000)
                    usage_prompt = resp.usage_prompt_tokens or 0
                    usage_completion = resp.usage_completion_tokens or 0
                    guard.record_usage(
                        lease,
                        usage_prompt_tokens=usage_prompt,
                        usage_completion_tokens=usage_completion,
                    )
                    planner.record_success(provider_name)
                    success_response = resp
                    last_provider = provider_name
                    last_model = resp.model or body.model or prov.model
                    success_record = {
                        "req_id": req_id,
                        "ts": time.time(),
                        "task": task,
                        "provider": provider_name,
                        "model": last_model,
                        "latency_ms": latency_ms,
                        "ok": True,
                        "status": resp.status_code,
                        "retries": attempt_count - 1,
                        "usage_prompt": usage_prompt,
                        "usage_completion": usage_completion,
                    }
                    break

            if should_abort:
                abort_processing = True
                break

            if attempt < MAX_PROVIDER_ATTEMPTS:
                await asyncio.sleep(min(0.25 * attempt, 2.0))  # simple backoff

        if success_record is not None or abort_processing:
            break

    if success_response is not None and success_record is not None:
        await _log_metrics(success_record)
        headers = _make_response_headers(
            req_id=req_id, provider=last_provider, attempts=attempt_count
        )
        return JSONResponse(
            chat_response_from_provider(success_response), headers=headers
        )

    latency_ms = int((time.perf_counter() - start) * 1000)
    failure_status = BAD_GATEWAY_STATUS
    failure_error = last_err or "all providers failed"
    if abort_processing and abort_status is not None:
        failure_status = abort_status
        failure_error = abort_error or failure_error
    failure_error_type = (
        abort_error_type or last_error_type or _error_type_from_status(failure_status)
    )
    failure_retry_after = abort_retry_after if abort_processing else last_retry_after
    if failure_retry_after is None and (
        failure_status == 429 or failure_status >= 500
    ):
        failure_retry_after = DEFAULT_RETRY_AFTER_SECONDS
    failure_record = {
        "req_id": req_id,
        "ts": time.time(),
        "task": task,
        "provider": last_provider,
        "model": last_model,
        "latency_ms": latency_ms,
        "ok": False,
        "status": failure_status,
        "error": failure_error,
        "usage_prompt": 0,
        "usage_completion": 0,
        "retries": max(attempt_count - 1, 0),
    }
    if failure_retry_after is not None:
        failure_record["retry_after"] = failure_retry_after
    await _log_metrics(failure_record)
    error_body = _make_error_body(
        status_code=failure_status,
        message=failure_error,
        error_type=failure_error_type,
        retry_after=failure_retry_after,
    )
    headers = _make_response_headers(
        req_id=req_id, provider=last_provider, attempts=attempt_count
    )
    return JSONResponse(error_body, status_code=failure_status, headers=headers)


@asynccontextmanager
async def _guard_context(
    guard: Any | None,
    *,
    estimated_prompt_tokens: int,
) -> AsyncIterator[Any]:
    if guard is None:
        yield None
        return
    acquire = getattr(guard, "acquire", None)
    if callable(acquire):
        try:
            context = acquire(estimated_prompt_tokens=estimated_prompt_tokens)
        except TypeError:
            context = acquire()
        async with context as lease:
            yield lease
            return
    if hasattr(guard, "__aenter__") and hasattr(guard, "__aexit__"):
        async with guard as lease:
            yield lease
            return
    yield None


async def _stream_chat_response(
    *,
    model: str,
    route: RouteDef,
    task: str,
    req_id: str,
    start: float,
    normalized_messages: list[dict[str, Any]],
    provider_kwargs: dict[str, Any],
    estimated_prompt_tokens: int,
) -> JSONResponse | StreamingResponse:
    providers_to_try = [route.primary] + route.fallback
    if not providers_to_try:
        headers = _make_response_headers(
            req_id=req_id, provider=route.primary or "unroutable", attempts=0
        )
        return JSONResponse(
            {"error": {"message": "routing unavailable"}},
            status_code=400,
            headers=headers,
        )

<<<<<<< HEAD
    def _normalize_event(raw_event: Any) -> tuple[str | None, Any, bool]:
=======
    max_tokens_option = provider_kwargs.get("max_tokens")
    max_tokens = (
        max_tokens_option
        if isinstance(max_tokens_option, int) and max_tokens_option > 0
        else cfg.router.defaults.max_tokens
    )
    estimated_prompt_tokens = _estimate_prompt_tokens(
        normalized_messages,
        max_tokens,
    )

    def _encode_event(raw_event: Any) -> bytes:
>>>>>>> 30482a1b
        def _extract_event(source: Any) -> tuple[str | None, Any]:
            if isinstance(source, dict):
                name = source.get("event") or source.get("event_type")
                payload = source.get("data") if "data" in source else {
                    key: value for key, value in source.items() if key not in {"event", "event_type"}
                }
                return name if isinstance(name, str) else None, payload
            name_attr = getattr(source, "event_type", None) or getattr(source, "event", None)
            name = name_attr.strip() if isinstance(name_attr, str) else None
            payload = getattr(source, "data", source)
            return name, payload

        def _map_event(name: str | None) -> tuple[str | None, bool]:
            if not name:
                return None, False
            normalized = name.strip()
            if not normalized:
                return None, False
            if normalized in {"chat.completion.chunk", "telemetry.usage", "done"}:
                return normalized, normalized == "done"
            lowered = normalized.lower()
            if lowered in {"usage"} or lowered.endswith(".usage"):
                return "telemetry.usage", False
            if lowered in {
                "message_stop",
                "response.stop",
                "response_completed",
                "response.completed",
                "stop",
                "done",
            } or lowered.endswith("_stop") or lowered.endswith(".stop"):
                return "done", True
            if lowered in {
                "chunk",
                "delta",
                "message",
                "message_start",
                "message_delta",
                "content_block_start",
                "content_block_delta",
                "content_block_stop",
                "response",
            } or lowered.endswith("_delta") or lowered.endswith("_start") or lowered.endswith("_chunk") or lowered.endswith(".delta") or lowered.endswith(".chunk"):
                return "chat.completion.chunk", False
            return normalized, False

        def _coerce_payload(payload: Any) -> Any:
            if payload is None or isinstance(payload, (str, bytes)):
                return payload
            model_dump = getattr(payload, "model_dump", None)
            if callable(model_dump):
                try:
                    return model_dump(mode="json", exclude_none=True)
                except TypeError:
                    return model_dump()
            if is_dataclass(payload):
                return asdict(payload)
            return payload

        event_name, payload = _extract_event(raw_event)
        mapped_event, is_terminal = _map_event(event_name)
        payload = _coerce_payload(payload)

        if isinstance(payload, dict):
            payload = dict(payload)
            payload.pop("event_type", None)
            payload.pop("event", None)
            payload.pop("raw", None)

        if is_terminal:
            payload = {}

        return mapped_event, payload, is_terminal

    def _encode_normalized(mapped_event: str | None, payload: Any) -> bytes:
        if isinstance(payload, bytes):
            data_text = payload.decode("utf-8", errors="ignore")
        elif isinstance(payload, str):
            data_text = payload
        elif payload is None:
            data_text = ""
        else:
            data_text = json.dumps(payload)

        lines = []
        if mapped_event:
            lines.append(f"event: {mapped_event}")
        lines.append(f"data: {data_text}")
        return ("\n".join(lines) + "\n\n").encode("utf-8")

    attempts = 0
    last_error: str | None = None
    last_status: int | None = None
    last_error_type: str | None = None
    last_retry_after: int | None = None
    last_provider = providers_to_try[0]
    last_model = model

    for provider_name in providers_to_try:
        attempts += 1
        provider = providers.get(provider_name)
        provider_model = provider.model or model
        if not hasattr(provider, "chat_stream"):
            planner.record_failure(provider_name)
            failure_record = {
                "req_id": req_id,
                "ts": time.time(),
                "task": task,
                "provider": provider_name,
                "model": provider_model,
                "latency_ms": int((time.perf_counter() - start) * 1000),
                "ok": False,
                "status": 400,
                "error": STREAMING_UNSUPPORTED_ERROR,
                "retries": attempts - 1,
                "usage_prompt": 0,
                "usage_completion": 0,
            }
            await _log_metrics(failure_record)
            last_provider = "unsupported"
            last_model = provider_model
            last_status = 400
            last_error = STREAMING_UNSUPPORTED_ERROR
            last_error_type = "provider_error"
            last_retry_after = None
            continue
        try:
            guard = guards.get(provider_name)
        except KeyError:
            guard = None
        queue: asyncio.Queue[tuple[str, Any]] = asyncio.Queue()
        usage_prompt_tokens = usage_completion_tokens = 0
        usage_recorded = False
        guard_lease: object | None = None
        def _handle_usage_event(normalized: tuple[str | None, Any, bool]) -> None:
            nonlocal usage_prompt_tokens, usage_completion_tokens, usage_recorded, guard_lease
            event_name, payload, _ = normalized
            if event_name != "telemetry.usage" or not isinstance(payload, dict):
                return
            usage_payload = payload.get("usage")
            data = usage_payload if isinstance(usage_payload, dict) else payload
            if not isinstance(data, dict):
                return
            prompt_value = data.get("prompt_tokens")
            if isinstance(prompt_value, int) and prompt_value > usage_prompt_tokens:
                usage_prompt_tokens = prompt_value
            completion_value = data.get("completion_tokens")
            if isinstance(completion_value, int) and completion_value > usage_completion_tokens:
                usage_completion_tokens = completion_value
            if (
                guard_lease is not None
                and not usage_recorded
                and (isinstance(prompt_value, int) or isinstance(completion_value, int))
            ):
                guard.record_usage(
                    guard_lease,
                    usage_prompt_tokens=usage_prompt_tokens,
                    usage_completion_tokens=usage_completion_tokens,
                )
                usage_recorded = True

        async def _write_metrics(
            *,
            ok: bool,
            status: int,
            latency_ms: int,
            retries: int,
            error: str | None = None,
            retry_after: int | None = None,
        ) -> None:
            record = {
                "req_id": req_id,
                "ts": time.time(),
                "task": task,
                "provider": provider_name,
                "model": provider_model,
                "latency_ms": latency_ms,
                "ok": ok,
                "status": status,
                "retries": retries,
                "usage_prompt": usage_prompt_tokens,
                "usage_completion": usage_completion_tokens,
            }
            if error is not None:
                record["error"] = error
            if retry_after is not None:
                record["retry_after"] = retry_after
            await _log_metrics(record)

        async def producer() -> None:
            nonlocal guard_lease
            try:
<<<<<<< HEAD
                async with guard as lease:
                    guard_lease = lease
=======
                async with _guard_context(
                    guard,
                    estimated_prompt_tokens=estimated_prompt_tokens,
                ):
>>>>>>> 30482a1b
                    stream_iter = provider.chat_stream(
                        model,
                        normalized_messages,
                        **provider_kwargs,
                    )
                    try:
                        first_event = await anext(stream_iter, None)
                    except UnsupportedContentBlockError as exc:
                        planner.record_failure(provider_name)
                        await queue.put(
                            (
                                "error",
                                {
                                    "status": 400,
                                    "message": str(exc) or "unsupported content block",
                                    "type": "provider_error",
                                    "retry_after": None,
                                },
                            )
                        )
                        return
                    except httpx.HTTPStatusError as exc:
                        planner.record_failure(provider_name)
                        status, message = _http_status_error_details(exc)
                        status_code = status or BAD_GATEWAY_STATUS
                        retry_after = _retry_after_seconds(exc.response)
                        error_type = _error_type_from_status(status_code)
                        if status_code == 429 or (400 <= status_code < 500):
                            if retry_after is None and status_code == 429:
                                retry_after = DEFAULT_RETRY_AFTER_SECONDS
                            await queue.put(
                                (
                                    "error",
                                    {
                                        "status": status_code,
                                        "message": message,
                                        "type": error_type,
                                        "retry_after": retry_after,
                                    },
                                )
                            )
                            return
                        if retry_after is None and status_code >= 500:
                            retry_after = DEFAULT_RETRY_AFTER_SECONDS
                        await queue.put(
                            (
                                "fallback",
                                {
                                    "status": status_code,
                                    "message": message,
                                    "type": error_type,
                                    "retry_after": retry_after,
                                },
                            )
                        )
                        return
                    except Exception as exc:
                        planner.record_failure(provider_name)
                        await queue.put(
                            (
                                "fallback",
                                {
                                    "status": BAD_GATEWAY_STATUS,
                                    "message": str(exc) or "provider error",
                                    "type": "provider_server_error",
                                    "retry_after": DEFAULT_RETRY_AFTER_SECONDS,
                                },
                            )
                        )
                        return
                    if first_event is not None:
                        normalized_first = _normalize_event(first_event)
                        _handle_usage_event(normalized_first)
                        mapped, payload, _ = normalized_first
                        await queue.put(("data", _encode_normalized(mapped, payload)))
                    async for raw_event in stream_iter:
                        normalized_event = _normalize_event(raw_event)
                        _handle_usage_event(normalized_event)
                        mapped, payload, _ = normalized_event
                        await queue.put(("data", _encode_normalized(mapped, payload)))
                    planner.record_success(provider_name)
                    await _write_metrics(
                        ok=True,
                        status=200,
                        latency_ms=int((time.perf_counter() - start) * 1000),
                        retries=attempts - 1,
                    )
                    await queue.put(("done", None))
            except asyncio.CancelledError:
                raise
            except UnsupportedContentBlockError as exc:
                planner.record_failure(provider_name)
                await queue.put(
                    (
                        "error",
                        {
                            "status": 400,
                            "message": str(exc) or "unsupported content block",
                            "type": "provider_error",
                            "retry_after": None,
                        },
                    )
                )
            except Exception as exc:
                planner.record_failure(provider_name)
                await queue.put(
                    (
                        "fallback",
                        {
                            "status": BAD_GATEWAY_STATUS,
                            "message": str(exc) or "provider error",
                            "type": "provider_server_error",
                            "retry_after": DEFAULT_RETRY_AFTER_SECONDS,
                        },
                    )
                )
            finally:
                guard_lease = None

        producer_task = asyncio.create_task(producer())
        first_kind, first_payload = await queue.get()
        buffered_events: list[tuple[str, Any]] = []
        while True:
            try:
                next_kind, next_payload = queue.get_nowait()
            except asyncio.QueueEmpty:
                break
            if next_kind == "fallback":
                first_kind = "fallback"
                first_payload = next_payload
                buffered_events.clear()
                break
            buffered_events.append((next_kind, next_payload))
        if first_kind == "error":
            await producer_task
            status_code = int(first_payload["status"])
            message = str(first_payload["message"]) if first_payload["message"] else ""
            retry_after = first_payload.get("retry_after")
            await _write_metrics(
                ok=False,
                status=status_code,
                latency_ms=int((time.perf_counter() - start) * 1000),
                retries=attempts - 1,
                error=message,
                retry_after=retry_after,
            )
            error_payload: dict[str, Any] = {
                "message": message,
                "type": str(first_payload.get("type") or _error_type_from_status(status_code)),
            }
            if retry_after is not None:
                error_payload["retry_after"] = retry_after
            headers = _make_response_headers(
                req_id=req_id, provider=provider_name, attempts=attempts
            )
            return JSONResponse(
                {"error": error_payload}, status_code=status_code, headers=headers
            )
        if first_kind == "fallback":
            await producer_task
            status_code = int(first_payload["status"])
            message = str(first_payload.get("message") or "provider error")
            retry_after = first_payload.get("retry_after")
            await _write_metrics(
                ok=False,
                status=status_code,
                latency_ms=int((time.perf_counter() - start) * 1000),
                retries=attempts - 1,
                error=message,
                retry_after=retry_after,
            )
            last_provider = provider_name
            last_model = provider_model
            last_status = status_code
            last_error = message
            last_error_type = str(first_payload.get("type") or _error_type_from_status(last_status))
            last_retry_after = retry_after
            if last_retry_after is None and last_status >= 500:
                last_retry_after = DEFAULT_RETRY_AFTER_SECONDS
            continue
        if first_kind not in {"data", "done"}:
            await producer_task
            raise RuntimeError("unexpected stream signal")
        initial_chunks: list[bytes] = []
        initial_done = False
        if first_kind == "data":
            initial_chunks.append(first_payload)
        elif first_kind == "done":
            initial_done = True
        for buffered_kind, buffered_payload in buffered_events:
            if buffered_kind == "data":
                initial_chunks.append(buffered_payload)
            elif buffered_kind == "done":
                initial_done = True
                break

        done_frame = b"data: [DONE]\n\n"

        async def event_source() -> Any:
            done_sent = False

            def _next_done() -> bytes | None:
                nonlocal done_sent
                if done_sent:
                    return None
                done_sent = True
                return done_frame

            try:
                for chunk in initial_chunks:
                    yield chunk
                if initial_done:
                    done_payload = _next_done()
                    if done_payload is not None:
                        yield done_payload
                    return
                while True:
                    kind, payload = await queue.get()
                    if kind == "data":
                        yield payload
                    elif kind == "done":
                        done_payload = _next_done()
                        if done_payload is not None:
                            yield done_payload
                        break
            finally:
                if not producer_task.done():
                    producer_task.cancel()
                try:
                    await producer_task
                except asyncio.CancelledError:
                    pass
                except Exception:
                    pass

        response = StreamingResponse(event_source(), media_type="text/event-stream")
        response.headers.update(
            _make_response_headers(
                req_id=req_id,
                provider=provider_name,
                attempts=attempts,
            )
        )
        return response

    latency_ms = int((time.perf_counter() - start) * 1000)
    failure_status = last_status or BAD_GATEWAY_STATUS
    failure_error = last_error or "all providers failed"
    failure_error_type = last_error_type or _error_type_from_status(failure_status)
    if last_retry_after is None and (failure_status == 429 or failure_status >= 500):
        last_retry_after = DEFAULT_RETRY_AFTER_SECONDS
    failure_record: dict[str, Any] = {
        "req_id": req_id,
        "ts": time.time(),
        "task": task,
        "provider": last_provider,
        "model": last_model,
        "latency_ms": latency_ms,
        "ok": False,
        "status": failure_status,
        "error": failure_error,
        "retries": max(attempts - 1, 0),
        "usage_prompt": 0,
        "usage_completion": 0,
    }
    if last_retry_after is not None:
        failure_record["retry_after"] = last_retry_after
    await _log_metrics(failure_record)
    error_payload = {"message": failure_error, "type": failure_error_type}
    if last_retry_after is not None:
        error_payload["retry_after"] = last_retry_after
    headers = _make_response_headers(
        req_id=req_id, provider=last_provider, attempts=attempts
    )
    return JSONResponse(
        {"error": error_payload}, status_code=failure_status, headers=headers
    )<|MERGE_RESOLUTION|>--- conflicted
+++ resolved
@@ -689,22 +689,7 @@
             headers=headers,
         )
 
-<<<<<<< HEAD
     def _normalize_event(raw_event: Any) -> tuple[str | None, Any, bool]:
-=======
-    max_tokens_option = provider_kwargs.get("max_tokens")
-    max_tokens = (
-        max_tokens_option
-        if isinstance(max_tokens_option, int) and max_tokens_option > 0
-        else cfg.router.defaults.max_tokens
-    )
-    estimated_prompt_tokens = _estimate_prompt_tokens(
-        normalized_messages,
-        max_tokens,
-    )
-
-    def _encode_event(raw_event: Any) -> bytes:
->>>>>>> 30482a1b
         def _extract_event(source: Any) -> tuple[str | None, Any]:
             if isinstance(source, dict):
                 name = source.get("event") or source.get("event_type")
@@ -897,15 +882,8 @@
         async def producer() -> None:
             nonlocal guard_lease
             try:
-<<<<<<< HEAD
                 async with guard as lease:
                     guard_lease = lease
-=======
-                async with _guard_context(
-                    guard,
-                    estimated_prompt_tokens=estimated_prompt_tokens,
-                ):
->>>>>>> 30482a1b
                     stream_iter = provider.chat_stream(
                         model,
                         normalized_messages,
