--- conflicted
+++ resolved
@@ -39,19 +39,12 @@
     return _generator()
 
 
-<<<<<<< HEAD
 def _error_stream(*_args: Any, **_kwargs: Any) -> Any:
     async def _generator() -> Any:
         yield {"event": "message", "data": {"id": "primary"}}
         from src.orch.providers import UnsupportedContentBlockError
 
         raise UnsupportedContentBlockError("unsupported")
-=======
-def _partial_http_error_stream(*_args: Any, **_kwargs: Any) -> Any:
-    async def _generator() -> Any:
-        yield {"event": "message", "data": {"id": "1"}}
-        raise _http_status_error(502)
->>>>>>> 1e6f34ae
 
     return _generator()
 
