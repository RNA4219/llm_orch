--- conflicted
+++ resolved
@@ -57,24 +57,6 @@
 
 
 def build_anthropic_provider(monkeypatch: pytest.MonkeyPatch) -> AnthropicProvider:
-<<<<<<< HEAD
-=======
-    provider_def = ProviderDef(
-        name="anthropic",
-        type="anthropic",
-        base_url="https://api.anthropic.com",
-        model="claude-3-sonnet",
-        auth_env="ANTHROPIC_API_KEY",
-        rpm=60,
-        concurrency=1,
-    )
-    provider = AnthropicProvider(provider_def)
-    monkeypatch.setenv("ANTHROPIC_API_KEY", "secret")
-    return provider
-
-
-def test_anthropic_payload_maps_openai_messages(monkeypatch: pytest.MonkeyPatch) -> None:
->>>>>>> af92e535
     provider_def = ProviderDef(
         name="anthropic",
         type="anthropic",
