import sys
from pathlib import Path
from typing import Any, Callable
from unittest.mock import Mock

import httpx
import pytest
from fastapi.testclient import TestClient

<<<<<<< HEAD
try:
    from src.orch.router import RouteDef, RouteTarget
except ModuleNotFoundError:  # pragma: no cover - test fallback
    project_root = Path(__file__).resolve().parents[1]
    if str(project_root) not in sys.path:
        sys.path.insert(0, str(project_root))
    from src.orch.router import RouteDef, RouteTarget
=======
PROJECT_ROOT = Path(__file__).resolve().parents[1]
if str(PROJECT_ROOT) not in sys.path:
    sys.path.insert(0, str(PROJECT_ROOT))

from src.orch.router import RouteDef, RouteTarget  # noqa: E402
>>>>>>> b2f64c89

from tests.test_server_routes import capture_metric_records, load_app  # noqa: E402


def _http_status_error(status_code: int, *, message: str = "boom") -> httpx.HTTPStatusError:
    request = httpx.Request("POST", "https://example.test")
    response = httpx.Response(status_code, text=message, request=request)
    return httpx.HTTPStatusError(message, request=request, response=response)


def _failing_stream(*_args: Any, **_kwargs: Any) -> Any:
    async def _generator() -> Any:
        if False:  # pragma: no cover - generator formality
            yield None
        raise _http_status_error(500)

    return _generator()


def _http_error_stream(status: int, message: str) -> Any:
    async def _generator() -> Any:
        if False:  # pragma: no cover - generator formality
            yield None
        raise _http_status_error(status, message=message)

    return _generator()


def _successful_stream(*_args: Any, **_kwargs: Any) -> Any:
    async def _generator() -> Any:
        yield {"event": "message", "data": {"id": "1"}}
        yield {"event": "message", "data": {"id": "2"}}

    return _generator()


def _partial_http_error_stream(*_args: Any, **_kwargs: Any) -> Any:
    async def _generator() -> Any:
        yield {"event": "message", "data": {"id": "1"}}
        raise _http_status_error(502)

    return _generator()


class _DummyGuard:
    def __init__(self) -> None:
        self.estimated_prompt_tokens: int | None = None

    def acquire(
        self, *, estimated_prompt_tokens: int | None = None
    ) -> "_DummyGuard":
        self.estimated_prompt_tokens = estimated_prompt_tokens
        return self

    async def __aenter__(self) -> "_DummyGuard":
        return self

    async def __aexit__(self, exc_type, exc, tb) -> None:
        return None


class _Registry:
    def __init__(self, mapping: dict[str, Any]) -> None:
        self._mapping = mapping

    def get(self, key: str) -> Any:
        return self._mapping[key]


def _provider(model: str, stream_factory: Callable[..., Any]) -> Any:
    return type("Provider", (), {"model": model, "chat_stream": staticmethod(stream_factory)})()


def _prepare_streaming(
    monkeypatch: pytest.MonkeyPatch,
    providers_mapping: dict[str, Any],
    order: list[str],
) -> tuple[TestClient, list[dict[str, object]], dict[str, object]]:
    app = load_app("1")
    server_module = sys.modules["src.orch.server"]
    records = capture_metric_records(server_module, monkeypatch)

    route = RouteDef(
        name="PLAN",
        strategy="priority",
        targets=[RouteTarget(provider=name) for name in order],
    ).ordered(order)

    planner_mock = Mock()
    planner_mock.plan.return_value = route
    planner_mock.record_success = Mock()
    planner_mock.record_failure = Mock()
    monkeypatch.setattr(server_module, "planner", planner_mock, raising=False)

    guards_mapping = {name: _DummyGuard() for name in providers_mapping}
    monkeypatch.setattr(server_module, "providers", _Registry(providers_mapping), raising=False)
    monkeypatch.setattr(server_module, "guards", _Registry(guards_mapping), raising=False)

    client = TestClient(app)
    body = {
        "model": "gpt-4.1-mini",
        "messages": [{"role": "user", "content": "hi"}],
        "stream": True,
    }
    return client, records, body


def test_streaming_fallback_uses_routing(monkeypatch: pytest.MonkeyPatch) -> None:
    app = load_app("1")
    server_module = sys.modules["src.orch.server"]

    route = RouteDef(
        name="PLAN",
        strategy="priority",
        targets=[
            RouteTarget(provider="frontier_primary"),
            RouteTarget(provider="frontier_backup"),
        ],
    ).ordered(["frontier_primary", "frontier_backup"])

    planner_mock = Mock()
    planner_mock.plan.return_value = route
    planner_mock.record_success = Mock()
    planner_mock.record_failure = Mock()
    monkeypatch.setattr(server_module, "planner", planner_mock, raising=False)

    providers_mapping = {
        "frontier_primary": type(
            "PrimaryProvider",
            (),
            {"model": "primary", "chat_stream": staticmethod(_failing_stream)},
        )(),
        "frontier_backup": type(
            "BackupProvider",
            (),
            {"model": "backup", "chat_stream": staticmethod(_successful_stream)},
        )(),
    }
    guards_mapping = {
        "frontier_primary": _DummyGuard(),
        "frontier_backup": _DummyGuard(),
    }
    monkeypatch.setattr(server_module, "providers", _Registry(providers_mapping), raising=False)
    monkeypatch.setattr(server_module, "guards", _Registry(guards_mapping), raising=False)

    client = TestClient(app)
    body = {
        "model": "gpt-4.1-mini",
        "messages": [{"role": "user", "content": "hi"}],
        "stream": True,
    }

    with client.stream("POST", "/v1/chat/completions", json=body) as response:
        content = "".join(response.iter_text())

    assert planner_mock.plan.called
    assert "[DONE]" in content


def test_streaming_skips_provider_without_chat_stream(
    monkeypatch: pytest.MonkeyPatch,
) -> None:
    app = load_app("1")
    server_module = sys.modules["src.orch.server"]

    route = RouteDef(
        name="PLAN",
        strategy="priority",
        targets=[
            RouteTarget(provider="frontier_primary"),
            RouteTarget(provider="frontier_backup"),
        ],
    ).ordered(["frontier_primary", "frontier_backup"])

    planner_mock = Mock()
    planner_mock.plan.return_value = route
    planner_mock.record_success = Mock()
    planner_mock.record_failure = Mock()
    monkeypatch.setattr(server_module, "planner", planner_mock, raising=False)

    providers_mapping = {
        "frontier_primary": type(
            "PrimaryProvider",
            (),
            {"model": "primary"},
        )(),
        "frontier_backup": type(
            "BackupProvider",
            (),
            {"model": "backup", "chat_stream": staticmethod(_successful_stream)},
        )(),
    }
    guards_mapping = {
        "frontier_primary": _DummyGuard(),
        "frontier_backup": _DummyGuard(),
    }
    monkeypatch.setattr(server_module, "providers", _Registry(providers_mapping), raising=False)
    monkeypatch.setattr(server_module, "guards", _Registry(guards_mapping), raising=False)

    client = TestClient(app)
    body = {
        "model": "gpt-4.1-mini",
        "messages": [{"role": "user", "content": "hi"}],
        "stream": True,
    }

    with client.stream("POST", "/v1/chat/completions", json=body) as response:
        content = "".join(response.iter_text())

    assert planner_mock.plan.called
    planner_mock.record_failure.assert_called_once_with("frontier_primary")
    planner_mock.record_success.assert_called_once_with("frontier_backup")
    assert "[DONE]" in content


@pytest.mark.parametrize(
    "providers_mapping, order, expected_status, expected_message, final_provider, failure_expectation",
    [
        (
            {
                "frontier_primary": _provider(
                    "primary",
                    lambda *_args, **_kwargs: _http_error_stream(500, "primary failure"),
                ),
                "frontier_backup": _provider(
                    "backup",
                    lambda *_args, **_kwargs: _http_error_stream(503, "secondary failure"),
                ),
            },
            ["frontier_primary", "frontier_backup"],
            503,
            "secondary failure",
            "frontier_backup",
            ("frontier_primary", 500, "primary failure"),
        ),
        (
            {
                "frontier_primary": _provider(
                    "primary",
                    lambda *_args, **_kwargs: _http_error_stream(429, "rate limited"),
                ),
            },
            ["frontier_primary"],
            429,
            "rate limited",
            "frontier_primary",
            ("frontier_primary", 429, "rate limited"),
        ),
    ],
)
def test_streaming_failure_metrics(
    providers_mapping: dict[str, Any],
    order: list[str],
    expected_status: int,
    expected_message: str,
    final_provider: str,
    failure_expectation: tuple[str, int, str],
    monkeypatch: pytest.MonkeyPatch,
) -> None:
    client, records, body = _prepare_streaming(monkeypatch, providers_mapping, order)
    response = client.post("/v1/chat/completions", json=body)

    assert response.status_code == expected_status
    payload = response.json()
    assert payload["error"]["message"] == expected_message
    if expected_status == 429:
        assert "application/json" in response.headers.get("content-type", "")

    assert records
    failure_provider, failure_status, failure_message = failure_expectation
    failure_record = next(
        record
        for record in records
        if record["provider"] == failure_provider and record.get("ok") is False
    )
    assert failure_record["status"] == failure_status
    assert failure_record["error"] == failure_message

    final_record = records[-1]
    assert final_record["provider"] == final_provider
    assert final_record["status"] == expected_status
    assert final_record["error"] == expected_message<|MERGE_RESOLUTION|>--- conflicted
+++ resolved
@@ -7,7 +7,6 @@
 import pytest
 from fastapi.testclient import TestClient
 
-<<<<<<< HEAD
 try:
     from src.orch.router import RouteDef, RouteTarget
 except ModuleNotFoundError:  # pragma: no cover - test fallback
@@ -15,13 +14,6 @@
     if str(project_root) not in sys.path:
         sys.path.insert(0, str(project_root))
     from src.orch.router import RouteDef, RouteTarget
-=======
-PROJECT_ROOT = Path(__file__).resolve().parents[1]
-if str(PROJECT_ROOT) not in sys.path:
-    sys.path.insert(0, str(PROJECT_ROOT))
-
-from src.orch.router import RouteDef, RouteTarget  # noqa: E402
->>>>>>> b2f64c89
 
 from tests.test_server_routes import capture_metric_records, load_app  # noqa: E402
 
