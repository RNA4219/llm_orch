import pathlib
import subprocess
import sys

import pytest

PROJECT_ROOT = pathlib.Path(__file__).resolve().parents[1]
if str(PROJECT_ROOT) not in sys.path:
    sys.path.insert(0, str(PROJECT_ROOT))

from tools.ci.docker_build_smoke import run_docker_build_smoke

import yaml


def test_chat_curl_uses_failfast_flag() -> None:
    script_path = pathlib.Path('tools/ci/smoke.sh')
    contents = script_path.read_text().splitlines()

    curl_lines = [line for line in contents if line.strip().startswith('curl')]
    assert len(curl_lines) >= 2, 'Expected at least two curl commands in smoke.sh'

    second_curl = curl_lines[1]
    assert any(
        token.startswith('-') and 'f' in token[1:]
        for token in second_curl.split()
    ), 'Second curl invocation must include -f flag'


def test_all_curl_commands_use_failfast_flag() -> None:
    script_path = pathlib.Path('tools/ci/smoke.sh')
    contents = script_path.read_text().splitlines()

    curl_lines = [line.strip() for line in contents if line.strip().startswith('curl')]
    assert curl_lines, 'Expected at least one curl command in smoke.sh'

    for idx, curl_line in enumerate(curl_lines, start=1):
        tokens = curl_line.split()
        assert any(
            token.startswith('-') and 'f' in token.lstrip('-')
            for token in tokens[1:]
        ), f'curl command #{idx} must include the -f flag'


def test_curl_commands_support_api_key_header() -> None:
    script_path = pathlib.Path('tools/ci/smoke.sh')
    contents = script_path.read_text().splitlines()

    header_assignments = [
        line for line in contents if '-H "${ORCH_API_KEY_HEADER' in line or '-H "$ORCH_API_KEY_HEADER' in line
    ]
    assert header_assignments, 'Expected smoke.sh to define an API key header assignment'

    curl_blocks: list[list[str]] = []
    current_block: list[str] = []
    for line in contents:
        stripped = line.strip()
        if stripped.startswith('curl'):
            current_block = [stripped]
            curl_blocks.append(current_block)
            continue
        if current_block and line.startswith(' '):
            stripped_line = line.strip()
            current_block.append(stripped_line)
            if not stripped_line.endswith('\\'):
                current_block = []
            continue
        current_block = []

    assert curl_blocks, 'Expected to find curl command blocks in smoke.sh'

    for idx, block in enumerate(curl_blocks, start=1):
        joined = ' '.join(block)
        assert '"${AUTH_HEADER_ARGS[@]}"' in joined, (
            f'curl command #{idx} must include the conditional API header arguments'
        )


<<<<<<< HEAD
def test_ci_workflow_includes_lint_jobs() -> None:
    workflow_path = pathlib.Path('.github/workflows/ci-py.yml')
    workflow_data = yaml.safe_load(workflow_path.read_text())

    jobs = workflow_data.get('jobs', {})

    assert 'ruff' in jobs, 'ci-py workflow must define a ruff lint job'
    assert 'mypy' in jobs, 'ci-py workflow must define a mypy type-check job'

    ruff_steps = jobs['ruff'].get('steps', [])
    assert any('ruff check' in step.get('run', '') for step in ruff_steps), (
        'ruff job must execute "ruff check"'
    )

    mypy_steps = jobs['mypy'].get('steps', [])
    assert any('mypy' in step.get('run', '') for step in mypy_steps), (
        'mypy job must execute mypy'
    )
=======
def test_run_docker_build_smoke_invokes_docker_build(monkeypatch: pytest.MonkeyPatch) -> None:
    captured: dict[str, object] = {}

    def _fake_run(command: tuple[str, ...], *, check: bool) -> subprocess.CompletedProcess[object]:
        captured["command"] = command
        captured["check"] = check
        return subprocess.CompletedProcess(args=command, returncode=0)

    monkeypatch.setattr(subprocess, "run", _fake_run)

    context = pathlib.Path("/tmp/workspace")
    run_docker_build_smoke(context=context, tag="llm-orch:test")

    command = captured["command"]
    assert isinstance(command, tuple)
    assert command[:2] == ("docker", "build")
    assert "--file" in command
    file_index = command.index("--file")
    assert command[file_index + 1] == str(context / "Dockerfile")
    assert command[-1] == str(context)
    assert captured["check"] is True
>>>>>>> b06a80f3
<|MERGE_RESOLUTION|>--- conflicted
+++ resolved
@@ -76,7 +76,6 @@
         )
 
 
-<<<<<<< HEAD
 def test_ci_workflow_includes_lint_jobs() -> None:
     workflow_path = pathlib.Path('.github/workflows/ci-py.yml')
     workflow_data = yaml.safe_load(workflow_path.read_text())
@@ -94,27 +93,4 @@
     mypy_steps = jobs['mypy'].get('steps', [])
     assert any('mypy' in step.get('run', '') for step in mypy_steps), (
         'mypy job must execute mypy'
-    )
-=======
-def test_run_docker_build_smoke_invokes_docker_build(monkeypatch: pytest.MonkeyPatch) -> None:
-    captured: dict[str, object] = {}
-
-    def _fake_run(command: tuple[str, ...], *, check: bool) -> subprocess.CompletedProcess[object]:
-        captured["command"] = command
-        captured["check"] = check
-        return subprocess.CompletedProcess(args=command, returncode=0)
-
-    monkeypatch.setattr(subprocess, "run", _fake_run)
-
-    context = pathlib.Path("/tmp/workspace")
-    run_docker_build_smoke(context=context, tag="llm-orch:test")
-
-    command = captured["command"]
-    assert isinstance(command, tuple)
-    assert command[:2] == ("docker", "build")
-    assert "--file" in command
-    file_index = command.index("--file")
-    assert command[file_index + 1] == str(context / "Dockerfile")
-    assert command[-1] == str(context)
-    assert captured["check"] is True
->>>>>>> b06a80f3
+    )