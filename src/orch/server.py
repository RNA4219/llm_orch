import asyncio
import os
import time

from fastapi import FastAPI, Header, Request
from fastapi.responses import JSONResponse

from .metrics import MetricsLogger
from .providers import ProviderRegistry
from .rate_limiter import ProviderGuards
from .router import LoadedConfig, RoutePlanner, load_config
from .types import ChatRequest, chat_response_from_provider

app = FastAPI(title="llm-orch")

<<<<<<< HEAD
CONFIG_DIR = os.environ.get(
    "ORCH_CONFIG_DIR",
    os.path.join(os.path.dirname(os.path.dirname(__file__)), "..", "config"),
)
METRICS_DIR = os.path.join(os.path.dirname(os.path.dirname(__file__)), "..", "metrics")

cfg: LoadedConfig
providers: ProviderRegistry
guards: ProviderGuards
planner: RoutePlanner
metrics: MetricsLogger
=======
CONFIG_DIR = os.environ.get("ORCH_CONFIG_DIR", os.path.join(os.path.dirname(os.path.dirname(__file__)), "..", "config"))

TRUTHY_VALUES = {"1", "true", "yes", "on"}
FALSY_VALUES = {"0", "false", "no", "off"}


def _env_var_as_bool(name: str, *, default: bool = False) -> bool:
    raw = os.environ.get(name)
    if raw is None:
        return default
    normalized = raw.strip().lower()
    if not normalized:
        return default
    if normalized in TRUTHY_VALUES:
        return True
    if normalized in FALSY_VALUES:
        return False
    return default


USE_DUMMY = _env_var_as_bool("ORCH_USE_DUMMY")
>>>>>>> 4acae65b


def init_dependencies(*, use_dummy: bool) -> None:
    global cfg, providers, guards, planner, metrics

    cfg = load_config(CONFIG_DIR, use_dummy=use_dummy)
    providers = ProviderRegistry(cfg.providers)
    guards = ProviderGuards(cfg.providers)
    planner = RoutePlanner(cfg.router, cfg.providers)
    metrics = MetricsLogger(METRICS_DIR)


@app.on_event("startup")
async def _startup_init_dependencies() -> None:
    init_dependencies(use_dummy=bool(int(os.environ.get("ORCH_USE_DUMMY", "0"))))


init_dependencies(use_dummy=bool(int(os.environ.get("ORCH_USE_DUMMY", "0"))))

@app.get("/healthz")
async def healthz():
    return {"status": "ok", "providers": list(cfg.providers.keys())}

@app.post("/v1/chat/completions")
async def chat_completions(req: Request, body: ChatRequest, x_orch_task_kind: str | None = Header(default=None)):
    task = x_orch_task_kind or cfg.router.defaults.task_header_value or "DEFAULT"
    route = planner.plan(task)
    attempt = 0
    start = time.perf_counter()
    last_err: str | None = None
    usage_prompt = 0
    usage_completion = 0
    normalized_messages = [{"role": m.role, "content": m.content} for m in body.messages]

    payload_messages = [message.model_dump() for message in body.messages]

    for provider_name in [route.primary] + route.fallback:
        attempt += 1
        prov = providers.get(provider_name)
        guard = guards.get(provider_name)
        async with guard:
            try:
<<<<<<< HEAD
                resp = await prov.chat(
                    body.model,
                    payload_messages,
                    temperature=body.temperature,
                    max_tokens=body.max_tokens,
                )
=======
                resp = await prov.chat(body.model, normalized_messages, temperature=body.temperature, max_tokens=body.max_tokens)
>>>>>>> 4acae65b
                latency = int((time.perf_counter() - start) * 1000)
                usage_prompt = resp.usage_prompt_tokens or 0
                usage_completion = resp.usage_completion_tokens or 0
                await metrics.write({
                    "ts": time.time(),
                    "task": task,
                    "provider": provider_name,
                    "model": prov.model,
                    "latency_ms": latency,
                    "ok": True,
                    "status": resp.status_code,
                    "retries": attempt - 1,
                    "usage_prompt": usage_prompt,
                    "usage_completion": usage_completion
                })
                return JSONResponse(chat_response_from_provider(resp))
            except Exception as e:
                last_err = str(e)
                await metrics.write({
                    "ts": time.time(),
                    "task": task,
                    "provider": provider_name,
                    "model": prov.model,
                    "latency_ms": int((time.perf_counter() - start) * 1000),
                    "ok": False,
                    "status": 0,
                    "error": last_err,
                    "retries": attempt - 1
                })
                await asyncio.sleep(min(0.25 * attempt, 2.0))  # simple backoff

    return JSONResponse({"error": {"message": last_err or "all providers failed"}}, status_code=502)<|MERGE_RESOLUTION|>--- conflicted
+++ resolved
@@ -13,7 +13,6 @@
 
 app = FastAPI(title="llm-orch")
 
-<<<<<<< HEAD
 CONFIG_DIR = os.environ.get(
     "ORCH_CONFIG_DIR",
     os.path.join(os.path.dirname(os.path.dirname(__file__)), "..", "config"),
@@ -25,7 +24,6 @@
 guards: ProviderGuards
 planner: RoutePlanner
 metrics: MetricsLogger
-=======
 CONFIG_DIR = os.environ.get("ORCH_CONFIG_DIR", os.path.join(os.path.dirname(os.path.dirname(__file__)), "..", "config"))
 
 TRUTHY_VALUES = {"1", "true", "yes", "on"}
@@ -47,7 +45,6 @@
 
 
 USE_DUMMY = _env_var_as_bool("ORCH_USE_DUMMY")
->>>>>>> 4acae65b
 
 
 def init_dependencies(*, use_dummy: bool) -> None:
@@ -90,16 +87,13 @@
         guard = guards.get(provider_name)
         async with guard:
             try:
-<<<<<<< HEAD
                 resp = await prov.chat(
                     body.model,
                     payload_messages,
                     temperature=body.temperature,
                     max_tokens=body.max_tokens,
                 )
-=======
                 resp = await prov.chat(body.model, normalized_messages, temperature=body.temperature, max_tokens=body.max_tokens)
->>>>>>> 4acae65b
                 latency = int((time.perf_counter() - start) * 1000)
                 usage_prompt = resp.usage_prompt_tokens or 0
                 usage_completion = resp.usage_completion_tokens or 0
