--- conflicted
+++ resolved
@@ -1,8 +1,5 @@
-<<<<<<< HEAD
-from typing import Any, List, Optional, Literal
-=======
+
 from typing import Any, Dict, List, Literal, Optional, Union
->>>>>>> 5cf893f4
 from pydantic import BaseModel, Field
 
 class ChatMessage(BaseModel):
