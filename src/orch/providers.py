--- conflicted
+++ resolved
@@ -1,14 +1,8 @@
 import json
 import os
 import re
-<<<<<<< HEAD
 from typing import Any, AsyncIterator, Dict, List
 from urllib.parse import urlparse, urlunparse
-=======
-from dataclasses import dataclass
-from urllib.parse import urlparse, urlunparse
-from typing import Any, AsyncIterator, Dict, List
->>>>>>> 578f226a
 
 import httpx
 from pydantic import BaseModel, ConfigDict, model_validator
@@ -20,7 +14,6 @@
 class UnsupportedContentBlockError(ValueError):
     """Raised when a request includes a content block unsupported by a provider."""
 
-<<<<<<< HEAD
 class ProviderStreamChunk(BaseModel):
     model_config = ConfigDict(extra="allow")
 
@@ -58,18 +51,6 @@
             "error": error_payload if isinstance(error_payload, dict) else None,
         }
 
-=======
-
-@dataclass(slots=True)
-class ProviderStreamChunk:
-    event_type: str
-    index: int | None = None
-    delta: dict[str, Any] | None = None
-    finish_reason: str | None = None
-    usage: dict[str, int] | None = None
-    error: dict[str, Any] | None = None
-    raw: dict[str, Any] | None = None
->>>>>>> 578f226a
 
 def _normalize_anthropic_tool(tool: dict[str, Any]) -> dict[str, Any]:
     tool_type = tool.get("type")
