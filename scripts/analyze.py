--- conflicted
+++ resolved
@@ -37,19 +37,8 @@
                 continue
             obj = json.loads(stripped)
             status = obj.get("status")
-<<<<<<< HEAD
             if isinstance(status, str) and status.lower() in FAIL_STATUSES:
                 fails.append(obj.get("name"))
-=======
-            status_lower = status.lower() if isinstance(status, str) else ""
-            if status_lower in {"skip", "skipped"}:
-                continue
-            name = obj.get("name")
-            tests.append(name)
-            durs.append(_normalize_duration(obj.get("duration_ms", 0)))
-            if status_lower in {"fail", "failed", "error"}:
-                fails.append(name)
->>>>>>> d20bab9c
     return tests, durs, fails
 
 def compute_p95(durations: Sequence[object]) -> int:
